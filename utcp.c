--- conflicted
+++ resolved
@@ -682,10 +682,7 @@
     set_state(c, ESTABLISHED);
 }
 
-<<<<<<< HEAD
-static void ack(struct utcp_connection *c, bool sendatleastone, uint16_t flags) {
-=======
-static int ack(struct utcp_connection *c, bool sendatleastone) {
+static int ack(struct utcp_connection *c, bool sendatleastone, uint16_t flags) {
     if(sendatleastone) {
         c->sendatleastone = true;
     }
@@ -695,7 +692,6 @@
         return UTCP_WOULDBLOCK;
     }
 
->>>>>>> d1b90f96
     int32_t left = seqdiff(c->snd.last, c->snd.nxt);
     assert(left >= 0);
 
@@ -856,19 +852,10 @@
     // attempt to add the new data to the send buffer
     ssize_t buffered = utcp_buffer(c, data, len);
 
-<<<<<<< HEAD
+    // attempt to send the buffered data
     ack(c, false, 0);
-    if(!timerisset(&c->rtrx_timeout))
-        start_retransmit_timer(c);
-    if(!timerisset(&c->conn_timeout))
-        start_connection_timer(c);
-    return len;
-=======
-    // attempt to send the buffered data
-    ack(c, false);
 
     return buffered;
->>>>>>> d1b90f96
 }
 
 static void swap_ports(struct hdr *hdr) {
@@ -1363,14 +1350,13 @@
             // Call ack callback if set
             if(data_acked && c->ack)
                 c->ack(c, data_acked);
-<<<<<<< HEAD
         }
         else if(!progress && !len && hdr.ctl & RTR) {
             // Count duplicate acks but disregard those for packets that were behind
             // Only for triplicate acks that signal missing data perform the retransmit
             c->dupack++;
             // ignore additional triplicate acks for old transmit sequences
-            if(c->dupack == 3 && hdr.tra == c->snd.trs) {
+            if(c->dupack == 3 && pkt->hdr.tra == c->snd.trs) {
                 debug("Triplicate ACK\n");
                 // Fast retransmit
                 c->snd.nxt = c->snd.una;
@@ -1379,23 +1365,6 @@
                 c->snd.cwnd = c->snd.ssthresh;
                 if(c->cwnd_max > 0 && c->snd.cwnd > c->cwnd_max)
                     c->snd.cwnd = c->cwnd_max;
-=======
-        } else {
-            // Handle triplicate ack
-            if(!progress && !len) {
-                c->dupack++;
-                // ignore additional triplicate acks for old transmit sequences
-                if(c->dupack == 3 && pkt->hdr.tra == c->snd.trs) {
-                    debug("Triplicate ACK\n");
-                    // Fast retransmit
-                    c->snd.nxt = c->snd.una;
-                    // Fast recovery
-                    c->snd.ssthresh = max(c->snd.cwnd / 2, 2 * c->utcp->mtu);
-                    c->snd.cwnd = c->snd.ssthresh;
-                    if(c->cwnd_max > 0 && c->snd.cwnd > c->cwnd_max)
-                        c->snd.cwnd = c->cwnd_max;
-                }
->>>>>>> d1b90f96
             }
         }
 
@@ -1422,12 +1391,8 @@
     if(c->state == SYN_SENT)
         acceptable = true;
     else {
-<<<<<<< HEAD
-        int32_t rcv_offset = seqdiff(hdr.seq, c->rcv.nxt);
+        int32_t rcv_offset = seqdiff(pkt->hdr.seq, c->rcv.nxt);
         ahead = rcv_offset > 0;
-=======
-        int32_t rcv_offset = seqdiff(pkt->hdr.seq, c->rcv.nxt);
->>>>>>> d1b90f96
 
         // always accept control data packets that are ahead
         if(datalen == 0)
@@ -1787,15 +1752,7 @@
     // inc .last for the FIN
     c->snd.last++;
 
-<<<<<<< HEAD
     ack(c, false, 0);
-    if(!timerisset(&c->rtrx_timeout))
-        start_retransmit_timer(c);
-    if(!timerisset(&c->conn_timeout))
-        start_connection_timer(c);
-=======
-    ack(c, false);
->>>>>>> d1b90f96
     return 0;
 }
 
