--- conflicted
+++ resolved
@@ -489,30 +489,6 @@
 		case LAST_ACK:
 			// Send unacked data again.
 			pkt->hdr.ctl = ACK;
-<<<<<<< HEAD
-			pkt->hdr.ack = c->rcv.nxt;
-			uint32_t segpos = c->snd.una;
-			do
-			{
-				pkt->hdr.seq = segpos;
-				uint32_t seglen = seqdiff(c->snd.last, segpos);
-				if(seglen > utcp->mtu)
-					seglen = utcp->mtu;
-
-				uint32_t bufpos = seqdiff(segpos, c->snd.una);
-				segpos += seglen;
-
-				if(seglen && fin_wanted(c, c->snd.nxt)) {
-					seglen--;
-					pkt->hdr.ctl |= FIN;
-				}
-
-				buffer_copy(&c->sndbuf, pkt->data, bufpos, seglen);
-
-				print_packet(c->utcp, "rtrx", pkt, sizeof pkt->hdr + seglen);
-				utcp->send(utcp, pkt, sizeof pkt->hdr + seglen);
-			} while(segpos < c->snd.last);
-=======
 			uint32_t len = seqdiff(c->snd.last, c->snd.una);
 			if(len > utcp->mtu)
 				len = utcp->mtu;
@@ -524,7 +500,6 @@
 			buffer_copy(&c->sndbuf, pkt->data, 0, len);
 			print_packet(c->utcp, "rtrx", pkt, sizeof pkt->hdr + len);
 			utcp->send(utcp, pkt, sizeof pkt->hdr + len);
->>>>>>> e3e86a86
 			break;
 
 		case CLOSED:
