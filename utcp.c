--- conflicted
+++ resolved
@@ -1060,78 +1060,6 @@
 	return 0;
 }
 
-<<<<<<< HEAD
-static void retransmit(struct utcp_connection *c) {
-	if(c->state == CLOSED || c->state == CLOSING || c->snd.nxt == c->snd.una)
-		return;
-
-	struct utcp *utcp = c->utcp;
-
-	struct {
-		struct hdr hdr;
-		char data[];
-	} *pkt;
-
-	pkt = malloc(sizeof pkt->hdr + c->utcp->mtu);
-	if(!pkt)
-		return;
-	memset(pkt, 0, sizeof pkt->hdr + c->utcp->mtu);
-
-
-	pkt->hdr.src = c->src;
-	pkt->hdr.dst = c->dst;
-
-	switch(c->state) {
-		case LISTEN:
-			// TODO: this should not happen
-			break;
-
-		case SYN_SENT:
-			pkt->hdr.seq = c->snd.iss;
-			pkt->hdr.ack = 0;
-			pkt->hdr.wnd = c->rcv.wnd;
-			pkt->hdr.ctl = SYN;
-			print_packet(c->utcp, "rtrx", pkt, sizeof pkt->hdr);
-			utcp->send(utcp, pkt, sizeof pkt->hdr);
-			break;
-
-		case SYN_RECEIVED:
-			pkt->hdr.seq = c->snd.nxt;
-			pkt->hdr.ack = c->rcv.nxt;
-			pkt->hdr.ctl = SYN | ACK;
-			print_packet(c->utcp, "rtrx", pkt, sizeof pkt->hdr);
-			utcp->send(utcp, pkt, sizeof pkt->hdr);
-			break;
-
-		case ESTABLISHED:
-		case FIN_WAIT_1:
-			pkt->hdr.seq = c->snd.una;
-			pkt->hdr.ack = c->rcv.nxt;
-			pkt->hdr.ctl = ACK;
-			uint32_t len = seqdiff(c->snd.nxt, c->snd.una);
-			if(c->state == FIN_WAIT_1)
-				len--;
-			if(len > utcp->mtu)
-				len = utcp->mtu;
-			else {
-				if(c->state == FIN_WAIT_1)
-					pkt->hdr.ctl |= FIN;
-			}
-			buffer_copy(&c->sndbuf, pkt->data, 0, len);
-			print_packet(c->utcp, "rtrx", pkt, sizeof pkt->hdr + len);
-			utcp->send(utcp, pkt, sizeof pkt->hdr + len);
-			break;
-
-		default:
-			// TODO: implement
-			return;
-	}
-
-	free(pkt);
-}
-
-=======
->>>>>>> aef3cad2
 /* Handle timeouts.
  * One call to this function will loop through all connections,
  * checking if something needs to be resent or not.
