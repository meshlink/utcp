/*
    utcp.c -- Userspace TCP
    Copyright (C) 2014 Guus Sliepen <guus@tinc-vpn.org>

    This program is free software; you can redistribute it and/or modify
    it under the terms of the GNU General Public License as published by
    the Free Software Foundation; either version 2 of the License, or
    (at your option) any later version.

    This program is distributed in the hope that it will be useful,
    but WITHOUT ANY WARRANTY; without even the implied warranty of
    MERCHANTABILITY or FITNESS FOR A PARTICULAR PURPOSE.  See the
    GNU General Public License for more details.

    You should have received a copy of the GNU General Public License along
    with this program; if not, write to the Free Software Foundation, Inc.,
    51 Franklin Street, Fifth Floor, Boston, MA 02110-1301 USA.
*/

#define _GNU_SOURCE

#include <assert.h>
#include <errno.h>
#include <stdio.h>
#include <stdlib.h>
#include <stdint.h>
#include <stdbool.h>
#include <string.h>
#include <sys/time.h>

#include "utcp_priv.h"
#include "list.h"

#ifndef EBADMSG
#define EBADMSG         104
#endif

#ifndef SHUT_RDWR
#define SHUT_RDWR 2
#endif

#ifdef poll
#undef poll
#endif

#ifndef timersub
#define timersub(a, b, r) do {\
    (r)->tv_sec = (a)->tv_sec - (b)->tv_sec;\
    (r)->tv_usec = (a)->tv_usec - (b)->tv_usec;\
    if((r)->tv_usec < 0)\
        (r)->tv_sec--, (r)->tv_usec += USEC_PER_SEC;\
} while (0)
#endif

#ifdef max // it's a macro in mingw stdlib.h
#undef max
#endif
static inline size_t max(size_t a, size_t b) {
    return a > b ? a : b;
}

#ifdef min // it's a macro in mingw stdlib.h
#undef min
#endif
static inline size_t min(size_t a, size_t b) {
    return a < b ? a : b;
}

#ifdef UTCP_DEBUG
#include <stdarg.h>

static void debug(const char *format, ...) {
    va_list ap;
    va_start(ap, format);
    vfprintf(stderr, format, ap);
    va_end(ap);
}

// write data to hex string
// @require assure available str buffer length >= 2 * data length
static uint32_t binTohex(char *str, uint32_t strglen, const void *vdata, uint32_t datalen) {
    char xchar;
    uint32_t pos = 0;
    const uint8_t *data = vdata;
    const uint8_t *dataend = data + datalen;
    while(data != dataend && pos < (strglen>>1)) {
        // convert upper 4 bit of current data pointer
        // for ASCI, offset values 0-9 by 48 and values 10-15 by 55
        xchar = *data >> 4;
        *str = xchar > 9? xchar + 55 : xchar + 48;
        ++str;
        // convert lower 4 bit of current data pointer
        xchar = *data & 0xf;
        *str = xchar > 9? xchar + 55 : xchar + 48;
        ++str;
        // advance to next data byte
        ++data;
        ++pos;
    }
    return pos;
}

static void print_packet(struct utcp *utcp, const char *dir, const void *pkt, size_t len) {
    struct hdr hdr;
    if(len < sizeof hdr) {
        debug("%p %s: short packet (" PRINT_SIZE_T " bytes)\n", utcp, dir, len);
        return;
    }

    memcpy(&hdr, pkt, sizeof hdr);
    fprintf (stderr, "%p %s: len=" PRINT_SIZE_T ", src=%u dst=%u seq=%u ack=%u trs=%u tra=%u wnd=%u ctl=",
        utcp, dir, len, hdr.src, hdr.dst, hdr.seq, hdr.ack, hdr.trs, hdr.tra, hdr.wnd);

    if(hdr.ctl & SYN)
        debug("SYN");
    if(hdr.ctl & RST)
        debug("RST");
    if(hdr.ctl & FIN)
        debug("FIN");
    if(hdr.ctl & ACK)
        debug("ACK");

    if(len > sizeof hdr) {
        uint32_t datalen = len - sizeof hdr;
        const uint8_t *data = (const uint8_t*)pkt + sizeof hdr;
        uint32_t strglen = (datalen << 1) + 7;
        char *str = malloc(strglen + 1);
        if(!str) {
            debug("print_packet: out of memory");
            return;
        }
        memcpy(str, " data=", 6);

        binTohex(str + 6, strglen - 7, data, datalen);
        str[strglen-1] = 0;

        debug(str);
        free(str);
    }

    debug("\n");
}
#else
#define debug(...)
#define print_packet(...)
#endif

static void free_pkt_entry(struct pkt_entry_t *entry) {
    if(entry) {
        if(entry->pkt)
            free(entry->pkt);
        free(entry);
    }
}

static void start_connection_timer(struct utcp_connection *c) {
    gettimeofday(&c->conn_timeout, NULL);
    c->conn_timeout.tv_sec += c->utcp->timeout;
    debug("connection timeout set to %lu.%06lu\n", c->conn_timeout.tv_sec, c->conn_timeout.tv_usec);
}

static void stop_connection_timer(struct utcp_connection *c) {
    timerclear(&c->conn_timeout);
    debug("connection timeout cleared\n");
}

static void start_retransmit_timer_in(struct utcp_connection *c, uint32_t usec) {
    gettimeofday(&c->rtrx_timeout, NULL);
    c->rtrx_timeout.tv_usec += usec;
    while(c->rtrx_timeout.tv_usec >= USEC_PER_SEC) {
        c->rtrx_timeout.tv_usec -= USEC_PER_SEC;
        c->rtrx_timeout.tv_sec++;
    }
    debug("retransmit timeout set to %lu.%06lu (%u)\n", c->rtrx_timeout.tv_sec, c->rtrx_timeout.tv_usec, c->utcp->rto);
}

static void start_retransmit_timer(struct utcp_connection *c) {
    start_retransmit_timer_in(c, c->utcp->rto + c->rtrx_tolerance);
}

static void stop_retransmit_timer(struct utcp_connection *c) {
    timerclear(&c->rtrx_timeout);
    debug("retransmit timeout cleared\n");
}

// Update RTT variables. See RFC 6298.
static void update_rtt(struct utcp_connection *c, uint32_t rtt) {
    if(!rtt) {
        debug("invalid rtt\n");
        return;
    }

    struct utcp *utcp = c->utcp;

    if(!utcp->srtt) {
        utcp->srtt = rtt;
        utcp->rttvar = rtt / 2;
        utcp->rto = rtt + max(2 * rtt, CLOCK_GRANULARITY);
    } else {
        utcp->rttvar = (utcp->rttvar * 3 + abs(utcp->srtt - rtt)) / 4;
        utcp->srtt = (utcp->srtt * 7 + rtt) / 8;
        utcp->rto = utcp->srtt + max(4 * utcp->rttvar, CLOCK_GRANULARITY);
    }

    if(utcp->rto > MAX_RTO)
        utcp->rto = MAX_RTO;

    debug("rtt %u srtt %u rttvar %u rto %u\n", rtt, utcp->srtt, utcp->rttvar, utcp->rto);
}

static void set_state(struct utcp_connection *c, enum state state) {
    c->state = state;
    if(state == ESTABLISHED)
        stop_connection_timer(c);
    debug("%p new state: %s\n", c->utcp, strstate[state]);
}

static bool fin_wanted(struct utcp_connection *c, uint32_t seq) {
    if(seq != c->snd.last)
        return false;
    switch(c->state) {
    case FIN_WAIT_1:
    case CLOSING:
    case LAST_ACK:
        return true;
    default:
        return false;
    }
}

static inline void list_connections(struct utcp *utcp) {
    debug("%p has %d connections:\n", utcp, utcp->nconnections);
    for(int i = 0; i < utcp->nconnections; i++)
        debug("  %u -> %u state %s\n", utcp->connections[i]->src, utcp->connections[i]->dst, strstate[utcp->connections[i]->state]);
}

static int32_t seqdiff(uint32_t a, uint32_t b) {
    return a - b;
}

// Buffer functions

// Store data into the buffer
ssize_t buffer_put_at(struct buffer *buf, size_t offset, const void *data, size_t len) {
    if(buf->maxsize <= buf->used)
        return 0;

    debug("buffer_put_at start:%lu used:%lu offset:%lu len:%lu size: %lu max:%lu\n", (unsigned long)buf->start, (unsigned long)buf->used, (unsigned long)offset, (unsigned long)len, (unsigned long)buf->size, (unsigned long)buf->maxsize);

    size_t required = offset + len;

    if(required > buf->maxsize) {
        if(offset >= buf->maxsize)
            return 0;
        len = buf->maxsize - offset;
        required = buf->maxsize;
    }

    if(required > buf->size) {
        size_t newsize = buf->size;
        if(!newsize) {
            newsize = required;
        } else {
            do {
                newsize *= 2;
            } while(newsize < required);
        }
        if(newsize > buf->maxsize) {
            newsize = buf->maxsize;
        }
        char *newdata = realloc(buf->data, newsize);
        if(!newdata)
            return -1;
        buf->data = newdata;
        // if data wrapped around the ring, move the applicable parts to the end of the buffer
        if(buf->start + buf->used > buf->size) {
            size_t available = newsize - buf->size;
            size_t wrapped = buf->used - (buf->size - buf->start);
            size_t move_to_end = 0;
            size_t realign_to_begin = 0;
            if(wrapped > available) {
                move_to_end = available;
                realign_to_begin = wrapped - available;
            } else {
                move_to_end = wrapped;
                realign_to_begin = 0;
            }
            memmove(buf->data + buf->size, buf->data, move_to_end);
            memmove(buf->data, buf->data + move_to_end, realign_to_begin);
        }
        buf->size = newsize;
    }

    size_t append = 0;
    size_t append_offset = 0;
    size_t wrap = 0;
    size_t wrap_offset = 0;
    if(buf->start + offset <= buf->size) {
        append = buf->size - (buf->start + offset);
        append_offset = offset;
        wrap_offset = 0;
        if(append > len)
            append = len;
    } else {
        wrap_offset = offset - (buf->size - buf->start);
    }
    wrap = len - append;
    memcpy(buf->data + buf->start + append_offset, data, append);
    if(wrap) {
        memcpy(buf->data + wrap_offset, data + append, wrap);
    }
    if(required > buf->used)
        buf->used = required;
    return len;
}

ssize_t buffer_put(struct buffer *buf, const void *data, size_t len) {
    return buffer_put_at(buf, buf->used, data, len);
}

// Get data from the buffer. data can be NULL.
ssize_t buffer_get(struct buffer *buf, void *data, size_t len) {
    if(len > buf->used)
        len = buf->used;
    
    debug("buffer_get start:%lu used:%lu len:%lu size: %lu max:%lu\n", (unsigned long)buf->start, (unsigned long)buf->used, (unsigned long)len, (unsigned long)buf->size, (unsigned long)buf->maxsize);

    size_t at_end = buf->size - buf->start;
    if(data) {
        if(len >= at_end) {
            memcpy(data, buf->data + buf->start, at_end);
            memcpy(data + at_end, buf->data, len - at_end);
            buf->start = 0 + (len - at_end);
        } else {
            memcpy(data, buf->data + buf->start, len);
            buf->start += len;
        }
    } else {
        if(len >= at_end) {
            buf->start = 0 + (len - at_end);
        } else {
            buf->start += len;
        }
    }
    buf->used -= len;
    return len;
}

// Copy data from the buffer without removing it.
ssize_t buffer_copy(struct buffer *buf, void *data, size_t offset, size_t len) {
    if(offset >= buf->used)
        return 0;
    if(offset + len > buf->used)
        len = buf->used - offset;

    debug("buffer_copy start:%lu used:%lu offset:%lu len:%lu size: %lu max:%lu\n", (unsigned long)buf->start, (unsigned long)buf->used, (unsigned long)offset, (unsigned long)len, (unsigned long)buf->size, (unsigned long)buf->maxsize);

    size_t at_end = buf->size - buf->start;
    if(offset + len >= at_end) {
        if(offset <= at_end) {
            memcpy(data, buf->data + buf->start + offset, at_end - offset);
            memcpy(data + (at_end - offset), buf->data, len - (at_end - offset));
        } else {
            memcpy(data, buf->data + offset - at_end, len);
        }
    } else {
        memcpy(data, buf->data + buf->start + offset, len);
    }
    return len;
}

bool buffer_init(struct buffer *buf, uint32_t len, uint32_t maxlen) {
    memset(buf, 0, sizeof *buf);
    if(len) {
        buf->data = malloc(len);
        if(!buf->data)
            return false;
    }
    buf->size = len;
    buf->maxsize = maxlen;
    buf->start = 0;
    buf->used = 0;
    return true;
}

void buffer_exit(struct buffer *buf) {
    free(buf->data);
    memset(buf, 0, sizeof *buf);
}

uint32_t buffer_free(const struct buffer *buf) {
    return buf->maxsize - buf->used;
}

static void utcp_log_send_error(const struct pkt_t *pkt, size_t len, ssize_t sent, bool drop) {
    if(sent != len) {
        if(sent > len) {
            debug("Error: sent packet %u and ack %u but with a larger size than it should, %u of %u bytes sent", pkt->hdr.seq, pkt->hdr.ack, sent, len);
        }
        else if(sent >= 0) {
            // we do not handle split packets
            debug("Warning: failed to send packet %u and ack %u with only %u of %u bytes packet size sent, %s", pkt->hdr.seq, pkt->hdr.ack, sent, len, drop? "dropping the packet" : "retrying it later");
        }
        else if(sent == UTCP_WOULDBLOCK) {
            debug("Debug: failed to send packet %u and ack %u with UTCP_WOULDBLOCK, %s", pkt->hdr.seq, pkt->hdr.ack, drop? "dropping the packet" : "retrying it later");
        }
        else {
            // the pkt receiver might have gone offline causing the routing to fail
            // drop the packet and continue
            debug("Error: failed to send packet %u and ack %u with error %u, %s", pkt->hdr.seq, pkt->hdr.ack, sent, drop? "dropping the packet" : "retrying it later");
        }
    }
    else if(drop) {
        debug("Error: failed to send packet %u and ack %u, dropping the packet [sent=%u]", pkt->hdr.seq, pkt->hdr.ack, sent);
    }
}

static bool utcp_queue_packet(struct utcp_connection *c, struct pkt_t *pkt, size_t len) {
    struct pkt_entry_t *entry = malloc(sizeof *entry);
    if(!entry) {
        debug("Error: out of memory");
        return false;
    }

    entry->pkt = pkt;
    entry->len = len;
    list_insert_tail(c->pending_to_send, entry);

    return true;
}

static bool utcp_send_packet(struct utcp_connection *c, const struct pkt_t *pkt, size_t len) {
    // attempt to immediately send the packet
    struct utcp *utcp = c->utcp;
    ssize_t sent = utcp->send(utcp, pkt, len);
    if(sent != len) {
        if(sent > len) {
            utcp_log_send_error(pkt, len, sent, false);
        }
        else if(sent >= 0 || sent == UTCP_WOULDBLOCK) {
            // when no data could be sent with possibly the header broken
            // or when the socket would block
            utcp_log_send_error(pkt, len, sent, true);
            return false;
        }
        else {
            // the pkt receiver might have gone offline causing the routing to fail
            // drop the packet and continue
            utcp_log_send_error(pkt, len, sent, true);
            return false;
        }
    }
    return true;
}

static bool utcp_send_packet_or_queue(struct utcp_connection *c, struct pkt_t *pkt, size_t len) {
    // when there are already packets queued, just append it to the list to be processed next utcp_timeout
    if(c->pending_to_send->count) {
        return utcp_queue_packet(c, pkt, len);
    }

    // attempt to immediately send the packet and queue if the socket send buffer is full
    struct utcp *utcp = c->utcp;
    ssize_t sent = utcp->send(utcp, pkt, len);
    if(sent != len) {
        if(sent > len) {
            utcp_log_send_error(pkt, len, sent, false);
        }
        else if(sent >= 0 || sent == UTCP_WOULDBLOCK) {
            // when no data could be sent with possibly the header broken
            // or when the socket would block, queue and retry later
            utcp_log_send_error(pkt, len, sent, false);
            return utcp_queue_packet(c, pkt, len);
        }
        else {
            // the pkt receiver might have gone offline causing the routing to fail
            // drop the packet and continue
            utcp_log_send_error(pkt, len, sent, true);
            return false;
        }
    }
    return true;
}

// returns whether all could be sent
static bool utcp_send_queued(struct utcp_connection *c) {
    struct utcp *utcp = c->utcp;
    for list_each(struct pkt_entry_t, entry, c->pending_to_send) {
        if(!entry || !entry->pkt) {
            list_delete_node(c->pending_to_send, node);
            continue;
        }

        ssize_t sent = utcp->send(utcp, entry->pkt, entry->len);
        if(sent != entry->len) {
            if(sent > entry->len) {
                utcp_log_send_error(entry->pkt, entry->len, sent, false);
            }
            else if(sent >= 0 || sent == UTCP_WOULDBLOCK) {
                // when no data could be sent with possibly the header broken
                // or when the socket would block, keep queued and retry later
                utcp_log_send_error(entry->pkt, entry->len, sent, false);
                return false;
            }
            else {
                // the pkt receiver might have gone offline causing the routing to fail
                // drop the packet and continue
                utcp_log_send_error(entry->pkt, entry->len, sent, true);
                return false;
            }
        }

        list_delete_node(c->pending_to_send, node);
    }
    return true;
}


// Connections are stored in a sorted list.
// This gives O(log(N)) lookup time, O(N log(N)) insertion time and O(N) deletion time.

static int compare(const void *va, const void *vb) {
    assert(va && vb);

    const struct utcp_connection *a = *(struct utcp_connection **)va;
    const struct utcp_connection *b = *(struct utcp_connection **)vb;

    assert(a && b);
    assert(a->src && b->src);

    int c = (int)a->src - (int)b->src;
    if(c)
        return c;
    c = (int)a->dst - (int)b->dst;
    return c;
}

static struct utcp_connection *find_connection(const struct utcp *utcp, uint16_t src, uint16_t dst) {
    if(!utcp->nconnections)
        return NULL;
    struct utcp_connection key = {
        .src = src,
        .dst = dst,
    }, *keyp = &key;
    struct utcp_connection **match = bsearch(&keyp, utcp->connections, utcp->nconnections, sizeof *utcp->connections, compare);
    return match ? *match : NULL;
}

static void free_connection(struct utcp_connection *c) {
    struct utcp *utcp = c->utcp;
    struct utcp_connection **cp = bsearch(&c, utcp->connections, utcp->nconnections, sizeof *utcp->connections, compare);

    assert(cp);

    int i = cp - utcp->connections;
    memmove(cp, cp + 1, (utcp->nconnections - i - 1) * sizeof *cp);
    utcp->nconnections--;

    if(c->pending_to_send)
        list_delete_list(c->pending_to_send);

    buffer_exit(&c->rcvbuf);
    buffer_exit(&c->sndbuf);
    free(c);
}

static struct utcp_connection *allocate_connection(struct utcp *utcp, uint16_t src, uint16_t dst) {
    // Check whether this combination of src and dst is free

    if(src) {
        if(find_connection(utcp, src, dst)) {
            errno = EADDRINUSE;
            return NULL;
        }
    } else { // If src == 0, generate a random port number with the high bit set
        if(utcp->nconnections >= 32767) {
            errno = ENOMEM;
            return NULL;
        }
        src = rand() | 0x8000;
        while(find_connection(utcp, src, dst))
            src++;
    }

    // Allocate memory for the new connection

    if(utcp->nconnections >= utcp->nallocated) {
        if(!utcp->nallocated)
            utcp->nallocated = 4;
        else
            utcp->nallocated *= 2;
        struct utcp_connection **new_array = realloc(utcp->connections, utcp->nallocated * sizeof *utcp->connections);
        if(!new_array)
            return NULL;
        utcp->connections = new_array;
    }

    struct utcp_connection *c = calloc(1, sizeof *c);
    if(!c)
        return NULL;

    if(!buffer_init(&c->sndbuf, DEFAULT_SNDBUFSIZE, DEFAULT_MAXSNDBUFSIZE)) {
        free(c);
        return NULL;
    }

    if(!buffer_init(&c->rcvbuf, DEFAULT_RCVBUFSIZE, DEFAULT_MAXRCVBUFSIZE)) {
        buffer_exit(&c->sndbuf);
        free(c);
        return NULL;
    }

    c->pending_to_send = list_alloc((list_action_t)free_pkt_entry);

    // Fill in the details

    c->src = src;
    c->dst = dst;
#ifdef UTCP_DEBUG
    c->snd.iss = 0;
#else
    c->snd.iss = rand();
#endif
    c->snd.una = c->snd.iss;
    c->snd.nxt = c->snd.iss + 1;
    c->rcv.wnd = utcp->mtu;
    c->snd.last = c->snd.nxt;
    c->snd.cwnd = utcp->mtu;
    c->snd.ssthresh = 1 << 30;
    c->cwnd_max = 0;
    c->rtrx_tolerance = 0;
    c->utcp = utcp;

    // Add it to the sorted list of connections

    utcp->connections[utcp->nconnections++] = c;
    qsort(utcp->connections, utcp->nconnections, sizeof *utcp->connections, compare);

    return c;
}

struct utcp_connection *utcp_connect(struct utcp *utcp, uint16_t dst, utcp_recv_t recv, void *priv) {
    struct utcp_connection *c = allocate_connection(utcp, 0, dst);
    if(!c)
        return NULL;

    c->recv = recv;
    c->priv = priv;

<<<<<<< HEAD
    struct pkt_t *pkt = calloc(1, sizeof(struct pkt_t));
    pkt->hdr.src = c->src;
    pkt->hdr.dst = c->dst;
    pkt->hdr.seq = c->snd.iss;
    pkt->hdr.wnd = c->rcv.wnd;
    pkt->hdr.ctl = SYN;

    set_state(c, SYN_SENT);

    print_packet(utcp, "send", pkt, sizeof pkt->hdr);
    if(!utcp_send_packet_or_queue(c, pkt, sizeof pkt->hdr)) {
        debug("Error: utcp_connect failed to send SYN");
        free(pkt);
        abort();
=======
    struct hdr hdr;

    hdr.src = c->src;
    hdr.dst = c->dst;
    hdr.seq = c->snd.iss;
    hdr.ack = 0;
    hdr.trs = 0;
    hdr.tra = 0;
    hdr.wnd = c->rcv.wnd;
    hdr.ctl = SYN;
    hdr.aux = 0;

    set_state(c, SYN_SENT);

    print_packet(utcp, "send", &hdr, sizeof hdr);
    if(utcp->send(utcp, &hdr, sizeof hdr) != sizeof hdr) {
        debug("Error: utcp_connect failed to send SYN");
        free_connection(c);
        return NULL;
>>>>>>> 4ac80201
    }

    start_connection_timer(c);

    return c;
}

void utcp_accept(struct utcp_connection *c, utcp_recv_t recv, void *priv) {
    if(c->reapable || c->state != SYN_RECEIVED) {
        debug("Error: accept() called on invalid connection %p in state %s\n", c, strstate[c->state]);
        return;
    }

    debug("%p accepted, %p %p\n", c, recv, priv);
    c->recv = recv;
    c->priv = priv;
    c->rcv.wnd = c->rcvbuf.maxsize;
    set_state(c, ESTABLISHED);
}

static int ack(struct utcp_connection *c, bool sendatleastone) {
    if(sendatleastone) {
        c->sendatleastone = true;
    }

    // attempt to send packets from pending queue
    if(!utcp_send_queued(c)) {
        return UTCP_WOULDBLOCK;
    }

    int32_t left = seqdiff(c->snd.last, c->snd.nxt);
    assert(left >= 0);

    // limit by congestion window increased by utcp->mtu on each advance
    int32_t cwndleft = c->snd.cwnd - seqdiff(c->snd.nxt, c->snd.una);
    debug("cwndleft = %d (of %d)\n", cwndleft, c->snd.cwnd);

    if(cwndleft <= 0)
        cwndleft = 0;
    if(cwndleft < left)
        left = cwndleft;

    // If we don't need to send an ACK...
    if(!c->sendatleastone) {
        // then don't if we don't have any new data,
        if(!left)
            return 0;

        // and avoid sending small packets.
        if(left < c->utcp->mtu && seqdiff(c->snd.last, c->snd.una) >= c->utcp->mtu)
            return 0;
    }

    struct pkt_t *pkt;

    pkt = malloc(sizeof pkt->hdr + c->utcp->mtu);
    if(!pkt) {
        debug("Error: out of memory");
        return UTCP_ERROR;
    }

    pkt->hdr.src = c->src;
    pkt->hdr.dst = c->dst;
    pkt->hdr.ack = c->rcv.nxt;
    pkt->hdr.trs = c->snd.trs;
    pkt->hdr.tra = c->rcv.trs;
    pkt->hdr.wnd = c->rcv.wnd;
    pkt->hdr.ctl = ACK;
    pkt->hdr.aux = 0;

    int err = 0;
    do {
        uint32_t seglen = left > c->utcp->mtu ? c->utcp->mtu : left;
        uint32_t bufpos = seqdiff(c->snd.nxt, c->snd.una);
        pkt->hdr.seq = c->snd.nxt;

        left -= seglen;

        // adjust packet data length for the segment length
        // when FIN is not ack'ed yet len must be at least 1
        size_t datalen = seglen;
        if(seglen && fin_wanted(c, c->snd.nxt + seglen)) {
            datalen--;
            pkt->hdr.ctl |= FIN;
        }

        buffer_copy(&c->sndbuf, pkt->data, bufpos, datalen);

<<<<<<< HEAD
        size_t pktlen = sizeof pkt->hdr + datalen;
        print_packet(c->utcp, "send", pkt, pktlen);
        ssize_t sent = c->utcp->send(c->utcp, pkt, pktlen);
        if(sent != pktlen) {
            if(sent > pktlen) {
                utcp_log_send_error(pkt, pktlen, sent, false);
            }
            else if(sent >= 0 || sent == UTCP_WOULDBLOCK) {
                // when no data could be sent with possibly the header broken
                // or when the socket would block, don't advance but retry later
                utcp_log_send_error(pkt, pktlen, sent, false);
                err = UTCP_WOULDBLOCK;
                break;
            }
            else {
                // the pkt receiver might have gone offline causing the routing to fail
                // break loop and hope to recover some time later
                // it would only cause a retransmit when skipped
                utcp_log_send_error(pkt, pktlen, sent, false);
                err = UTCP_ERROR;
                break;
            }
=======
        size_t pktlen = sizeof pkt->hdr + seglen;
        print_packet(c->utcp, "send", pkt, pktlen);
        if(c->utcp->send(c->utcp, pkt, pktlen) != pktlen) {
            debug("Error: utcp ack() failed to send pkt %u with ack %u", pkt->hdr.seq, pkt->hdr.ack);
            // break loop and hope to recover so time later
            break;
>>>>>>> 4ac80201
        }

        // if anything sent, andvance
        c->snd.nxt += seglen;
        c->sendatleastone = false;

        // on outgoing progess, initialize the timers if not already
        if(seglen > 0) {
            if(!timerisset(&c->rtrx_timeout))
                start_retransmit_timer(c);
            if(!timerisset(&c->conn_timeout))
                start_connection_timer(c);
        }

        // on successful send, start the RTT measurement if none already in progress
        if(!c->rtt_start.tv_sec) {
            gettimeofday(&c->rtt_start, NULL);
            c->rtt_seq = pkt->hdr.seq + seglen;
            debug("Starting RTT measurement, expecting ack %u\n", c->rtt_seq);
        }

    } while(left);

    free(pkt);
    return err;
}

ssize_t utcp_buffer(struct utcp_connection *c, const void *data, size_t len) {
    if(c->reapable) {
        debug("Error: utcp_buffer() called on closed connection %p\n", c);
        errno = EBADF;
        return UTCP_ERROR;
    }

    switch(c->state) {
    case CLOSED:
    case LISTEN:
    case SYN_SENT:
    case SYN_RECEIVED:
        debug("Error: utcp_buffer() called on unconnected connection %p\n", c);
        errno = ENOTCONN;
        return UTCP_ERROR;
    case ESTABLISHED:
    case CLOSE_WAIT:
        break;
    case FIN_WAIT_1:
    case FIN_WAIT_2:
    case CLOSING:
    case LAST_ACK:
    case TIME_WAIT:
        debug("Error: utcp_buffer() called on closing connection %p\n", c);
        errno = EPIPE;
        return UTCP_ERROR;
    }

    if(!len)
        return 0;

    if(!data) {
        errno = EFAULT;
        return UTCP_ERROR;
    }

    // attempt to add the new data to the send buffer
    ssize_t buffered = buffer_put(&c->sndbuf, data, len);
    if(buffered <= 0) {
        errno = EWOULDBLOCK;
        return UTCP_WOULDBLOCK;
    }

    // advance upper send buffer position to be sent
    c->snd.last += buffered;

    return buffered;
}

ssize_t utcp_send(struct utcp_connection *c, const void *data, size_t len) {
    // attempt to add the new data to the send buffer
    ssize_t buffered = utcp_buffer(c, data, len);

    // attempt to send the buffered data
    ack(c, false);

    return buffered;
}

static void swap_ports(struct hdr *hdr) {
    uint16_t tmp = hdr->src;
    hdr->src = hdr->dst;
    hdr->dst = tmp;
}

static bool send_meta(struct utcp_connection *c, uint32_t seq, uint32_t ack, uint16_t flags) {
    struct pkt_t *pkt;
    pkt = malloc(sizeof pkt->hdr + c->utcp->mtu);
    if(!pkt)
        return false;

    pkt->hdr.src = c->src;
    pkt->hdr.dst = c->dst;
    pkt->hdr.trs = ++c->snd.trs;
    pkt->hdr.tra = c->rcv.trs;
    pkt->hdr.wnd = c->rcv.wnd;
    pkt->hdr.aux = 0;
    pkt->hdr.seq = seq;
    pkt->hdr.ack = ack;
    pkt->hdr.ctl = flags;

    print_packet(c->utcp, "send_meta", pkt, sizeof pkt->hdr);
    if(!utcp_send_packet(c, pkt, sizeof pkt->hdr)) {
        debug("Error: send_meta failed to send %u", flags);
        free(pkt);
        return false;
    }
    free(pkt);
    return true;
}

static bool retransmit(struct utcp_connection *c) {
    if(c->state == CLOSED || c->snd.last == c->snd.una) {
        debug("Retransmit() called but nothing to retransmit!\n");
        stop_retransmit_timer(c);
        return true;
    }
    debug("retransmit() called\n.");

    struct utcp *utcp = c->utcp;

    switch(c->state) {
        case SYN_SENT:
            // Send our SYN again
<<<<<<< HEAD
            if(!send_meta(c, c->snd.iss, 0, SYN)) {
=======
            pkt->hdr.seq = c->snd.iss;
            pkt->hdr.ack = 0;
            pkt->hdr.ctl = SYN;
            print_packet(c->utcp, "rtrx", pkt, sizeof pkt->hdr);
            if(utcp->send(utcp, pkt, sizeof pkt->hdr) != sizeof pkt->hdr) {
>>>>>>> 4ac80201
                debug("Error: retransmit failed to send SYN");
                return false;
            }
            break;

        case SYN_RECEIVED:
            // Send SYNACK again
<<<<<<< HEAD
            if(!send_meta(c, c->snd.nxt, c->rcv.nxt, SYN | ACK)) {
=======
            pkt->hdr.seq = c->snd.nxt;
            pkt->hdr.ack = c->rcv.nxt;
            pkt->hdr.ctl = SYN | ACK;
            print_packet(c->utcp, "rtrx", pkt, sizeof pkt->hdr);
            if(utcp->send(utcp, pkt, sizeof pkt->hdr) != sizeof pkt->hdr) {
>>>>>>> 4ac80201
                debug("Error: retransmit failed to send SYN | ACK");
                return false;
            }
            break;

        case ESTABLISHED:
        case FIN_WAIT_1:
        case CLOSE_WAIT:
        case CLOSING:
        case LAST_ACK:
            // reset seqno for the next packet to send
            c->snd.nxt = c->snd.una;

            // reduce congestion window and slow start threshold
            c->snd.ssthresh = max(c->snd.cwnd / 2, 2 * c->utcp->mtu);
            c->snd.cwnd = utcp->mtu;
            if( c->cwnd_max > 0 && c->snd.cwnd > c->cwnd_max )
                c->snd.cwnd = c->cwnd_max;
<<<<<<< HEAD
=======
            buffer_copy(&c->sndbuf, pkt->data, 0, len);

            size_t pktlen = sizeof pkt->hdr + len;
            debug("retransmitting unacked data: %lu\n.", (unsigned long)(pktlen));
            print_packet(c->utcp, "rtrx", pkt, pktlen);
            if(utcp->send(utcp, pkt, pktlen) != pktlen) {
                debug("Error: retransmit failed to send LAST_ACK");
            }
>>>>>>> 4ac80201
            break;

        case CLOSED:
        case LISTEN:
        case TIME_WAIT:
        case FIN_WAIT_2:
        default:
            // We shouldn't need to retransmit anything in this state.
            debug("Error: retransmit unexpected connection state %p %s\n", c, strstate[c->state]);
            stop_retransmit_timer(c);
            return false;
    }

    utcp->rto *= 2;
    if(utcp->rto > MAX_RTO)
        utcp->rto = MAX_RTO;
    c->rtt_start.tv_sec = 0; // invalidate RTT timer

    start_retransmit_timer(c);

    return true;
}

/* Update receive buffer and SACK entries after consuming data.
 *
 * Situation:
 *
 * |.....0000..1111111111.....22222......3333|
 * |---------------^
 *
 * 0..3 represent the SACK entries. The ^ indicates up to which point we want
 * to remove data from the receive buffer. The idea is to substract "len"
 * from the offset of all the SACK entries, and then remove/cut down entries
 * that are shifted to before the start of the receive buffer.
 *
 * There are three cases:
 * - the SACK entry is after ^, in that case just change the offset.
 * - the SACK entry starts before and ends after ^, so we have to
 *   change both its offset and size.
 * - the SACK entry is completely before ^, in that case delete it.
 */
static void sack_consume(struct utcp_connection *c, size_t len) {
    debug("sack_consume %lu\n", (unsigned long)len);

    buffer_get(&c->rcvbuf, NULL, len);

    for(int i = 0; i < NSACKS && c->sacks[i].len; ) {
        if(len < c->sacks[i].offset) {
            c->sacks[i].offset -= len;
            i++;
        } else if(len < c->sacks[i].offset + c->sacks[i].len) {
            c->sacks[i].len -= len - c->sacks[i].offset;
            c->sacks[i].offset = 0;
            i++;
        } else {
            if(i < NSACKS - 1) {
                // move remaining sacks one ahead
                memmove(&c->sacks[i], &c->sacks[i + 1], ((NSACKS - 1) - i) * sizeof c->sacks[i]);
                // clean last sack len
                c->sacks[NSACKS - 1].len = 0;
            } else {
                c->sacks[i].len = 0;
                break;
            }
        }
    }

    for(int i = 0; i < NSACKS && c->sacks[i].len; i++)
        debug("SACK[%d] offset %u len %u\n", i, c->sacks[i].offset, c->sacks[i].len);
}

static void handle_out_of_order(struct utcp_connection *c, uint32_t offset, const void *data, size_t len) {
    debug("out of order packet, offset %u\n", offset);

    // drop packets that are ahead of max buffer size
    if(offset >= c->rcvbuf.maxsize) {
        debug("warning: packet offset %u ahead of max buffer size %u\n", offset, c->rcvbuf.maxsize);
        return;
    }

    // Packet loss or reordering occurred. Store the data in the buffer.
    ssize_t rxd = buffer_put_at(&c->rcvbuf, offset, data, len);

    // Make note of where we put it.
    for(int i = 0; i < NSACKS; i++) {
        if(!c->sacks[i].len) { // nothing to merge, add new entry
            debug("New SACK entry %d\n", i);
            c->sacks[i].offset = offset;
            c->sacks[i].len = rxd;
            break;
        } else if(offset < c->sacks[i].offset) {
            if(offset + rxd < c->sacks[i].offset) { // insert before
                if(!c->sacks[NSACKS - 1].len) { // only if room left
                    debug("Insert SACK entry at %d\n", i);
                    memmove(&c->sacks[i + 1], &c->sacks[i], (NSACKS - i - 1) * sizeof c->sacks[i]);
                    c->sacks[i].offset = offset;
                    c->sacks[i].len = rxd;
                } else {
                    debug("SACK entries full, dropping packet\n");
                }
                break;
            } else { // merge
                debug("Merge with start of SACK entry at %d\n", i);
                c->sacks[i].offset = offset;
                break;
            }
        } else if(offset <= c->sacks[i].offset + c->sacks[i].len) {
            if(offset + rxd > c->sacks[i].offset + c->sacks[i].len) { // merge
                debug("Merge with end of SACK entry at %d\n", i);
                c->sacks[i].len = offset + rxd - c->sacks[i].offset;
                // TODO: handle potential merge with next entry
            }
            break;
        }
    }

    for(int i = 0; i < NSACKS && c->sacks[i].len; i++)
        debug("SACK[%d] offset %u len %u\n", i, c->sacks[i].offset, c->sacks[i].len);
}

static void handle_in_order(struct utcp_connection *c, const void *data, size_t len) {
    char* frombuf = NULL;

    // Check if we can process out-of-order data now.
    if(c->sacks[0].len && len >= c->sacks[0].offset) {
        debug("incoming packet len %lu connected with SACK at %u\n", (unsigned long)len, c->sacks[0].offset);
        ssize_t put = buffer_put_at(&c->rcvbuf, 0, data, len);
        if(put != len) {
            // log error but proceed with retrieved data
            debug("failed to buffer packet data\n");
        } else {
            for(int i = 0; i < NSACKS && c->sacks[i].len && c->sacks[i].offset <= len; i++)
                len = max(len, c->sacks[i].offset + c->sacks[i].len);
            // c->rcvbuf.data is implemented as a ring buffer so we can't
            // hand it directly to the application
            frombuf = malloc(len);
            buffer_copy(&c->rcvbuf, frombuf, 0, len);
            data = frombuf;
        }
    }

    if(c->recv) {
        c->recv(c, data, len);
    }

    if(c->rcvbuf.used)
        sack_consume(c, len);

    c->rcv.nxt += len;
    free(frombuf);
}


static void handle_incoming_data(struct utcp_connection *c, uint32_t seq, const void *data, size_t len) {
    uint32_t offset = seqdiff(seq, c->rcv.nxt);

    if(offset)
        handle_out_of_order(c, offset, data, len);
    else
        handle_in_order(c, data, len);
}


ssize_t utcp_recv(struct utcp *utcp, const void *data, size_t len) {
    if(!utcp) {
        errno = EFAULT;
        return -1;
    }

    if(!len)
        return 0;

    if(!data) {
        errno = EFAULT;
        return -1;
    }

    print_packet(utcp, "recv", data, len);

    // Drop packets smaller than the header

    if(len < sizeof(struct hdr)) {
        errno = EBADMSG;
        return -1;
    }

    // Reinterpret potentially unaligned data to a pkt_t struct

    const struct pkt_t *pkt = data;
    len -= sizeof(struct hdr);

    // Drop packets with an unknown CTL flag

    if(pkt->hdr.ctl & ~(SYN | ACK | RST | FIN)) {
        errno = EBADMSG;
        return -1;
    }

    // Try to match the packet to an existing connection

    struct utcp_connection *c = find_connection(utcp, pkt->hdr.dst, pkt->hdr.src);

    // Is it for a new connection?

    if(!c) {
        // Ignore RST packets

        if(pkt->hdr.ctl & RST)
            return 0;

        // Is it a SYN packet and are we LISTENing?

        if(pkt->hdr.ctl & SYN && !(pkt->hdr.ctl & ACK) && utcp->accept) {
            // If we don't want to accept it, send a RST back
            if((utcp->pre_accept && !utcp->pre_accept(utcp, pkt->hdr.dst))) {
                len = 1;
                goto reset;
            }

            // Try to allocate memory, otherwise send a RST back
            c = allocate_connection(utcp, pkt->hdr.dst, pkt->hdr.src);
            if(!c) {
                len = 1;
                goto reset;
            }

            // Return SYN+ACK, go to SYN_RECEIVED state
            c->snd.wnd = pkt->hdr.wnd;
            c->rcv.irs = pkt->hdr.seq;
            c->rcv.nxt = c->rcv.irs + 1;
            c->rcv.trs = hdr.trs;
            set_state(c, SYN_RECEIVED);

<<<<<<< HEAD
            struct pkt_t *response = calloc(1, sizeof(struct pkt_t));;
            response->hdr.dst = c->dst;
            response->hdr.src = c->src;
            response->hdr.ack = c->rcv.irs + 1;
            response->hdr.seq = c->snd.iss;
            response->hdr.ctl = SYN | ACK;
            print_packet(c->utcp, "send", response, sizeof response->hdr);
            if(!utcp_send_packet_or_queue(c, response, sizeof response->hdr)) {
=======
            hdr.src = c->src;
            hdr.dst = c->dst;
            hdr.seq = c->snd.iss;
            hdr.ack = c->rcv.irs + 1;
            hdr.trs = c->snd.trs;
            hdr.tra = c->rcv.trs;
            hdr.ctl = SYN | ACK;
            print_packet(c->utcp, "send", &hdr, sizeof hdr);
            if(utcp->send(utcp, &hdr, sizeof hdr) != sizeof hdr) {
>>>>>>> 4ac80201
                debug("Error: utcp_recv failed to send SYN | ACK");
                free(response);
            }
        } else {
            // No, we don't want your packets, send a RST back
            len = 1;
            goto reset;
        }

        return 0;
    }

    debug("%p state %s\n", c->utcp, strstate[c->state]);

    // In case this is for a CLOSED connection, ignore the packet.
    // TODO: make it so incoming packets can never match a CLOSED connection.

    if(c->state == CLOSED) {
        debug("Got packet for closed connection\n");
        return 0;
    }

    // It is for an existing connection.

    // 1. Check packet validity

    // 1a. Drop packets with invalid flags or state

    switch(c->state) {
    case SYN_SENT:
    case SYN_RECEIVED:
    case ESTABLISHED:
    case FIN_WAIT_1:
    case FIN_WAIT_2:
    case CLOSE_WAIT:
    case CLOSING:
    case LAST_ACK:
    case TIME_WAIT:
        break;
    default:
#ifdef UTCP_DEBUG
        debug("Error: utcp_recv unexpected connection state %p %s\n", c, strstate[c->state]);
        abort();
#endif
        break;
    }

    // 1b. Drop packets with invalid ACK sequence number
    // ackno should never be bigger than snd.last.
    // But it might be bigger than snd.nxt since we reset snd.nxt in retransmit and on triplicate ack.
    // And by package reordering it might be lower than snd.una, still it might have some useful data.

    if((pkt->hdr.ctl & ACK) && (seqdiff(pkt->hdr.ack, c->snd.last) > 0)) {
        debug("Packet ack seqno out of range: hdr.ack=%u snd.una=%u snd.nxt=%u snd.last=%u\n",
            pkt->hdr.ack, c->snd.una, c->snd.nxt, c->snd.last);
        // Ignore unacceptable RST packets.
        if(pkt->hdr.ctl & RST)
            return 0;
        goto reset;
    }

<<<<<<< HEAD
    c->snd.wnd = pkt->hdr.wnd; // TODO: move below

    // 2. Advance snd.una and update retransmit timer
    // process acks even when pkt->hdr.seq doesn't match to adapt early and
=======
    // 2. Advance remote connectio state

    // 2a. Update received transmit number

    c->rcv.trs = hdr.trs;

    // 2b. Update send window

    c->snd.wnd = hdr.wnd;

    // 2c. Advance acknowledged progress
    // process acks even when hdr.seq doesn't match to adapt early and
>>>>>>> 4ac80201
    // get triplicate ack check work even when on both ends packets are not acceptable

    uint32_t prevrcvnxt = c->rcv.nxt;
    uint32_t advanced = 0;

    if(pkt->hdr.ctl & ACK)
    {
        int32_t progress = seqdiff(pkt->hdr.ack, c->snd.una);
        advanced = (progress > 0)? progress: 0;

        if(advanced) {
            // RTT measurement
<<<<<<< HEAD
            if(c->rtt_start.tv_sec) {
                if(c->rtt_seq == pkt->hdr.ack) {
=======
            // check the measurement was started and the transmit number matches the last retransmit
            if(c->rtt_start.tv_sec && hdr.tra == c->snd.trs) {
                // check the acknowledged sequence number matches the sequence number of last RTT measurement sent
                if(c->rtt_seq == hdr.ack) {
>>>>>>> 4ac80201
                    struct timeval now, diff;
                    gettimeofday(&now, NULL);
                    timersub(&now, &c->rtt_start, &diff);
                    update_rtt(c, diff.tv_sec * USEC_PER_SEC + diff.tv_usec);
                    c->rtt_start.tv_sec = 0;
                } else if(c->rtt_seq < pkt->hdr.ack) {
                    debug("Cancelling RTT measurement: %u < %u\n", c->rtt_seq, pkt->hdr.ack);
                    c->rtt_start.tv_sec = 0;
                }
            }

            int32_t data_acked = advanced;

            // sub virtual SYN & FIN ack length
            switch(c->state) {
                case SYN_SENT:
                case SYN_RECEIVED:
                    data_acked--;
                    break;
                case FIN_WAIT_1:
                case CLOSING:
                case LAST_ACK:
                    // last ack is the FIN
                    if(pkt->hdr.ack == c->snd.last)
                        data_acked--;
                    break;
                default:
                    break;
            }

            assert(data_acked >= 0);

            int32_t bufused = seqdiff(c->snd.last, c->snd.una);
            assert(data_acked <= bufused);

            // Remove data from send buffer
            if(data_acked) {
                buffer_get(&c->sndbuf, NULL, data_acked);
            }

<<<<<<< HEAD
            // Also advance snd.nxt if possible
            if(seqdiff(c->snd.nxt, pkt->hdr.ack) < 0)
                c->snd.nxt = pkt->hdr.ack;

            c->snd.una = pkt->hdr.ack;
            c->dupack = 0;
=======
            // Advance snd.una & snd.nxt
            if(seqdiff(c->snd.nxt, hdr.ack) < 0)
                c->snd.nxt = hdr.ack;
            c->snd.una = hdr.ack;
>>>>>>> 4ac80201

            // Reset triplicate ack detection
            c->dupack = 0;

            // Update congestion window size
            // When the acknowledged transmit number matches the current transmit number, increase the congestion window.
            // Otherwise on retransmit keep it low to leave the receiver time to catch up if busy.
            if(hdr.tra == c->snd.trs) {
                if(c->snd.cwnd < c->snd.ssthresh) // slow start
                    c->snd.cwnd += min(data_acked, c->utcp->mtu);
                else // congestion avoidance
                    c->snd.cwnd += max(1, c->utcp->mtu * c->utcp->mtu / c->snd.cwnd);

                // Don't let the send window be larger than either our or the receiver's buffer.
                if(c->snd.cwnd > c->rcv.wnd)
                    c->snd.cwnd = c->rcv.wnd;
                if(c->snd.cwnd > c->sndbuf.maxsize)
                    c->snd.cwnd = c->sndbuf.maxsize;

                // limit to cwnd_max
                if(c->cwnd_max > 0 && c->snd.cwnd > c->cwnd_max)
                    c->snd.cwnd = c->cwnd_max;
            }

            // Check if we have sent a FIN that is now ACKed.
            switch(c->state) {
            case FIN_WAIT_1:
                if(c->snd.una == c->snd.last)
                    set_state(c, FIN_WAIT_2);
                break;
            case CLOSING:
                if(c->snd.una == c->snd.last)
                    set_state(c, TIME_WAIT);
                break;
            default:
                break;
            }

            // Call ack callback if set
            if(data_acked && c->ack)
                c->ack(c, data_acked);
        } else {
            // Handle triplicate ack
            if(!progress && !len) {
                c->dupack++;
                // ignore additional triplicate acks for old transmit sequences
                if(c->dupack == 3 && hdr.tra == c->snd.trs) {
                    debug("Triplicate ACK\n");
                    // Fast retransmit
                    c->snd.nxt = c->snd.una;
                    // Fast recovery
                    c->snd.ssthresh = max(c->snd.cwnd / 2, 2 * c->utcp->mtu);
                    c->snd.cwnd = c->snd.ssthresh;
                    if(c->cwnd_max > 0 && c->snd.cwnd > c->cwnd_max)
                        c->snd.cwnd = c->cwnd_max;
                }
            }
        }

        // Reset retransmit timer

        // reset on progress, so data can be continously sent over the channel
        // reset on empty response packets, to allow the sender to catch up on queued incoming unacceptable packets
        if(advanced || !len) {
            if(c->snd.una == c->snd.last)
                stop_retransmit_timer(c);
            else
                start_retransmit_timer(c);
        }
    }

    // 3. Check for acceptable incoming data

    // 3a. Check packet acceptance

    size_t datalen = len;
    bool acceptable = false;

    if(c->state == SYN_SENT)
        acceptable = true;
    else {
        int32_t rcv_offset = seqdiff(pkt->hdr.seq, c->rcv.nxt);

        // always accept control data packets that are ahead
        if(datalen == 0)
            acceptable = rcv_offset >= 0;
        else {
            // accept all packets in sequence
            if(rcv_offset == 0)
                acceptable = true;
            // accept overlapping packets
            else if(rcv_offset < 0) {
                // cut already accepted front overlapping
                // but even accept packets of len 0 to process valuable flag info
                // like the FIN without requiring a retransmit
                if(datalen >= -rcv_offset) {
                    data -= rcv_offset;
                    datalen += rcv_offset;
                    acceptable = true;
                }
            }
            // accept packets that can partially be stored to the buffer
            else
                acceptable = rcv_offset < c->rcvbuf.maxsize;
        }
    }

    // 3b. Reset connection timer
    // whenever we advance or get an acceptable packet, deem the connection active

    if(advanced || acceptable) {
        if(c->snd.una != c->snd.last)
            start_connection_timer(c);
        else {
            switch(c->state) {
            case FIN_WAIT_1:
            case FIN_WAIT_2:
            case CLOSING:
            case LAST_ACK:
            case TIME_WAIT:
                start_connection_timer(c);
                break;
            default:
                // disable connection timer till next packet is sent
                stop_connection_timer(c);
                break;
            }
        }
    }

    // 3c. Drop unacceptable packets
    // seqno rolls back on retransmit, so possibly a previous ack got dropped

    if(!acceptable) {
        debug("Packet not acceptable, %u <= %u + " PRINT_SIZE_T " < %u\n", c->rcv.nxt, pkt->hdr.seq, len, c->rcv.nxt + c->rcvbuf.maxsize);
        // Ignore unacceptable RST packets.
        if(pkt->hdr.ctl & RST)
            return 0;
        // Otherwise, send an ACK back in the hope things improve.
        // needed to trigger the triple ack and reset the sender's seqno
        ack(c, true);
        return 0;
    }

    // 4. Process state changes

    // 4a. RST state changes

    if(pkt->hdr.ctl & RST) {
        switch(c->state) {
        case SYN_SENT:
            if(!(pkt->hdr.ctl & ACK))
                return 0;
            // The peer has refused our connection.
            set_state(c, CLOSED);
            errno = ECONNREFUSED;
            if(c->recv)
                c->recv(c, NULL, 0);
            return 0;
        case SYN_RECEIVED:
            if(pkt->hdr.ctl & ACK)
                return 0;
            // We haven't told the application about this connection yet. Silently delete.
            free_connection(c);
            return 0;
        case ESTABLISHED:
        case FIN_WAIT_1:
        case FIN_WAIT_2:
        case CLOSE_WAIT:
            if(pkt->hdr.ctl & ACK)
                return 0;
            // The peer has aborted our connection.
            set_state(c, CLOSED);
            errno = ECONNRESET;
            if(c->recv)
                c->recv(c, NULL, 0);
            return 0;
        case CLOSING:
        case LAST_ACK:
        case TIME_WAIT:
            if(pkt->hdr.ctl & ACK)
                return 0;
            // As far as the application is concerned, the connection has already been closed.
            // If it has called utcp_close() already, we can immediately free this connection.
            if(c->reapable) {
                free_connection(c);
                return 0;
            }
            // Otherwise, immediately move to the CLOSED state.
            set_state(c, CLOSED);
            return 0;
        default:
#ifdef UTCP_DEBUG
            debug("Error: utcp_recv RST unexpected connection state %p %s\n", c, strstate[c->state]);
            abort();
#endif
            break;
        }
    }

    // 4b. SYN state changes

    if(pkt->hdr.ctl & SYN) {
        switch(c->state) {
        case SYN_SENT:
            // This is a SYNACK. It should always have ACKed the SYN.
            if(!advanced)
                goto reset;
            c->rcv.irs = pkt->hdr.seq;
            c->rcv.nxt = pkt->hdr.seq;
            c->rcv.wnd = c->rcvbuf.maxsize;
            set_state(c, ESTABLISHED);
            // TODO: notify application of this somehow.
            break;
        case SYN_RECEIVED:
        case ESTABLISHED:
        case FIN_WAIT_1:
        case FIN_WAIT_2:
        case CLOSE_WAIT:
        case CLOSING:
        case LAST_ACK:
        case TIME_WAIT:
            // Ehm, no. We should never receive a second SYN.
            goto reset;
        default:
#ifdef UTCP_DEBUG
            debug("Error: utcp_recv SYN unexpected connection state %p %s\n", c, strstate[c->state]);
            abort();
#endif
            return 0;
        }

        // SYN counts as one sequence number
        c->rcv.nxt++;
    }

    // 4c. new data state changes

    if(c->state == SYN_RECEIVED) {
        // This is the ACK after the SYNACK. It should always have ACKed the SYNACK.
        if(!advanced)
            goto reset;

        // Are we still LISTENing?
        if(utcp->accept)
            utcp->accept(c, c->src);

        if(c->state != ESTABLISHED) {
            set_state(c, CLOSED);
            c->reapable = true;
            goto reset;
        }
    }

    bool handle_incoming = false;
    if(datalen) {
        switch(c->state) {
        case SYN_SENT:
        case SYN_RECEIVED:
            // This should never happen.
#ifdef UTCP_DEBUG
            debug("Error: utcp_recv handle_incoming_data unexpected connection state %p %s\n", c, strstate[c->state]);
            abort();
#endif
            return 0;
        case ESTABLISHED:
        case FIN_WAIT_1:
        case FIN_WAIT_2:
            break;
        case CLOSE_WAIT:
        case CLOSING:
        case LAST_ACK:
        case TIME_WAIT:
            // Ehm no, We should never receive more data after a FIN.
            goto reset;
        default:
#ifdef UTCP_DEBUG
            debug("Error: utcp_recv handle_incoming_data unexpected connection state %p %s\n", c, strstate[c->state]);
            abort();
#endif
            return 0;
        }

        // delay to process the new data received till after the ack
        // for quicker response time and a decreased rtt measurement variance
        handle_incoming = true;
    }

    // 4d. FIN state changes

    bool closed = false;
    if((pkt->hdr.ctl & FIN) && pkt->hdr.seq + len == c->rcv.nxt) {
        switch(c->state) {
        case SYN_SENT:
        case SYN_RECEIVED:
            // This should never happen.
#ifdef UTCP_DEBUG
            debug("Error: utcp_recv FIN unexpected connection state %p %s\n", c, strstate[c->state]);
            abort();
#endif
            break;
        case ESTABLISHED:
            set_state(c, CLOSE_WAIT);
            break;
        case FIN_WAIT_1:
            set_state(c, CLOSING);
            break;
        case FIN_WAIT_2:
            set_state(c, TIME_WAIT);
            break;
        case CLOSE_WAIT:
        case CLOSING:
        case LAST_ACK:
        case TIME_WAIT:
            // Ehm, no. We should never receive a second FIN.
            goto reset;
        default:
#ifdef UTCP_DEBUG
            debug("Error: utcp_recv FIN unexpected connection state %p %s\n", c, strstate[c->state]);
            abort();
#endif
            break;
        }

        // FIN counts as one sequence number
        c->rcv.nxt++;
        len++;

        closed = true;
    }

    // 5. Ack accepted packets

    // Now we send something back if:
    // - we advanced rcv.nxt (ie, we got some data that needs to be ACKed)
    //   -> sendatleastone = true
    // - or we got an ack, so we should maybe send a bit more data
    //   -> sendatleastone = false
    ack(c, len || prevrcvnxt != c->rcv.nxt);

    // 6. Send new data to application
    // Given the ack is used for roundtrip measurement and a too high response time or variation
    // easily implicts retransmits, delay all compution intensive processing till after the ack.

    // Handle new incoming data.
    if(handle_incoming)
    {
        handle_incoming_data(c, pkt->hdr.seq, pkt->data, datalen);
    }

    // Inform the application when the peer closed the connection.
    if(closed && c->recv) {
        errno = 0;
        c->recv(c, NULL, 0);
    }

    return 0;

reset:
<<<<<<< HEAD
    {
        struct pkt_t *response = malloc(sizeof(struct pkt_t));
        memcpy(&response->hdr, &pkt->hdr, sizeof pkt->hdr);

        swap_ports(&response->hdr);
        response->hdr.wnd = 0;
        if(response->hdr.ctl & ACK) {
            response->hdr.seq = response->hdr.ack;
            response->hdr.ctl = RST;
        } else {
            response->hdr.ack = response->hdr.seq + len;
            response->hdr.seq = 0;
            response->hdr.ctl = RST | ACK;
        }
        print_packet(utcp, "send", response, sizeof response->hdr);
        if(!utcp_send_packet_or_queue(c, response, sizeof response->hdr)) {
            debug("Error: utcp_recv failed to send RST");
            free(response);
        }
        return 0;
=======
    swap_ports(&hdr);
    hdr.trs = c->snd.trs;
    hdr.tra = c->rcv.trs;
    hdr.wnd = 0;
    if(hdr.ctl & ACK) {
        hdr.seq = hdr.ack;
        hdr.ctl = RST;
    } else {
        hdr.ack = hdr.seq + len;
        hdr.seq = 0;
        hdr.ctl = RST | ACK;
    }
    print_packet(utcp, "send", &hdr, sizeof hdr);
    if(utcp->send(utcp, &hdr, sizeof hdr) != sizeof hdr) {
        debug("Error: utcp_recv failed to send RST");
>>>>>>> 4ac80201
    }
}

int utcp_shutdown(struct utcp_connection *c, int dir) {
    debug("%p shutdown %d at %u\n", c ? c->utcp : NULL, dir, c ? c->snd.last : 0);
    if(!c) {
        errno = EFAULT;
        return -1;
    }

    if(c->reapable) {
        debug("Error: shutdown() called on closed connection %p\n", c);
        errno = EBADF;
        return -1;
    }

    if(!(dir == UTCP_SHUT_RD || dir == UTCP_SHUT_WR || dir == UTCP_SHUT_RDWR)) {
        errno = EINVAL;
        return -1;
    }

    // TCP does not have a provision for stopping incoming packets.
    // The best we can do is to just ignore them.
    if(dir == UTCP_SHUT_RD || dir == UTCP_SHUT_RDWR)
        c->recv = NULL;

    // The rest of the code deals with shutting down writes.
    if(dir == UTCP_SHUT_RD)
        return 0;

    switch(c->state) {
    case CLOSED:
    case LISTEN:
        errno = ENOTCONN;
        return -1;

    case SYN_SENT:
        set_state(c, CLOSED);
        return 0;

    case SYN_RECEIVED:
    case ESTABLISHED:
        set_state(c, FIN_WAIT_1);
        break;
    case FIN_WAIT_1:
    case FIN_WAIT_2:
        return 0;
    case CLOSE_WAIT:
        set_state(c, CLOSING);
        break;

    case CLOSING:
    case LAST_ACK:
    case TIME_WAIT:
        return 0;
    }

    // inc .last for the FIN
    c->snd.last++;

    ack(c, false);
    return 0;
}

int utcp_close(struct utcp_connection *c) {
    if(utcp_shutdown(c, SHUT_RDWR) && errno != ENOTCONN)
        return -1;
    c->recv = NULL;
    c->poll = NULL;
    c->reapable = true;
    return 0;
}

int utcp_abort(struct utcp_connection *c) {
    if(!c) {
        errno = EFAULT;
        return -1;
    }

    if(c->reapable) {
        debug("Error: abort() called on closed connection %p\n", c);
        errno = EBADF;
        return -1;
    }

    c->recv = NULL;
    c->poll = NULL;
    c->reapable = true;

    switch(c->state) {
    case CLOSED:
        return 0;
    case LISTEN:
    case SYN_SENT:
    case CLOSING:
    case LAST_ACK:
    case TIME_WAIT:
        set_state(c, CLOSED);
        return 0;

    case SYN_RECEIVED:
    case ESTABLISHED:
    case FIN_WAIT_1:
    case FIN_WAIT_2:
    case CLOSE_WAIT:
        set_state(c, CLOSED);
        break;
    }

    // Send RST

<<<<<<< HEAD
    struct pkt_t *pkt = calloc(1, sizeof(struct pkt_t));
    pkt->hdr.src = c->src;
    pkt->hdr.dst = c->dst;
    pkt->hdr.seq = c->snd.nxt;
    pkt->hdr.ctl = RST;

    print_packet(c->utcp, "send", pkt, sizeof pkt->hdr);
    if(!utcp_send_packet_or_queue(c, pkt, sizeof pkt->hdr)) {
=======
    struct hdr hdr;

    hdr.src = c->src;
    hdr.dst = c->dst;
    hdr.seq = c->snd.nxt;
    hdr.ack = 0;
    hdr.trs = c->snd.trs;
    hdr.tra = c->rcv.trs;
    hdr.wnd = 0;
    hdr.ctl = RST;

    print_packet(c->utcp, "send", &hdr, sizeof hdr);
    if(c->utcp->send(c->utcp, &hdr, sizeof hdr) != sizeof hdr) {
>>>>>>> 4ac80201
        debug("Error: utcp_abort failed to send RST");
        free(pkt);
    }
    return 0;
}

/* Handle timeouts.
 * One call to this function will loop through all connections,
 * checking if something needs to be resent or not.
 * The return value is the time to the next timeout in milliseconds,
 * or maybe a negative value if the timeout is infinite.
 */
struct timeval utcp_timeout(struct utcp *utcp) {
    struct timeval now;
    gettimeofday(&now, NULL);
    struct timeval next = {3600, 0};

    for(int i = 0; i < utcp->nconnections; i++) {
        struct utcp_connection *c = utcp->connections[i];
        if(!c)
            continue;

        // delete connections that have been utcp_close()d.
        if(c->state == CLOSED) {
            if(c->reapable) {
                debug("Reaping %p\n", c);
                free_connection(c);
                i--;
            }
            continue;
        }

        // check connection timeout
        if(timerisset(&c->conn_timeout)) {
             if(timercmp(&c->conn_timeout, &now, <)) {
                errno = ETIMEDOUT;
                c->state = CLOSED;
                if(c->recv)
                    c->recv(c, NULL, 0);
                continue;
            }
            struct timeval diff;
            timersub(&c->conn_timeout, &now, &diff);
            if(timercmp(&diff, &next, <))
                next = diff;
        }

        // attempt to send packets from pending queue
        if(!utcp_send_queued(c)) {
            // retry with 1ms timeout
            struct timeval retry = {0,1000};
            if(timercmp(&retry, &next, <))
                next = retry;
            continue;
        }

        // when there's nothing pending queued, check the retransmit timeout
        if(timerisset(&c->rtrx_timeout)) {
            if(timercmp(&c->rtrx_timeout, &now, <)) {
                debug("retransmit()\n");
                if(!retransmit(c)) {
                    // when the retransmit failed, retry with 1ms timeout
                    struct timeval retry = {0,1000};
                    if(timercmp(&retry, &next, <))
                        next = retry;
                    continue;
                }
            }
            struct timeval diff;
            timersub(&c->rtrx_timeout, &now, &diff);
            if(timercmp(&diff, &next, <))
                next = diff;
        }

        // when the connection is established, process all data to be sent
        if(c->state == ESTABLISHED || c->state == CLOSE_WAIT) {
            // when the poll callback is set and there's free buffer left, poll new data to the buffer
            if(buffer_free(&c->sndbuf) && c->poll) {
                c->poll(c, buffer_free(&c->sndbuf));
            }

            // try to send any remainining buffered data
            // the polling might only call utcp_send and ack when there's something new to send
            // on error return with a 1ms timeout to retry soon
            if(0 != ack(c, false)) {
                struct timeval retry = {0,1000};
                if(timercmp(&retry, &next, <))
                    next = retry;
            }
        }
        // also retry the last shutdown send if failed
        else if(c->state == FIN_WAIT_1 || c->state == CLOSING) {
            // on error return with a 1ms timeout to retry soon
            if(0 != ack(c, false)) {
                struct timeval retry = {0,1000};
                if(timercmp(&retry, &next, <))
                    next = retry;
            }
        }
    }

    return next;
}

bool utcp_is_active(struct utcp *utcp) {
    if(!utcp)
        return false;

    for(int i = 0; i < utcp->nconnections; i++)
        if(utcp->connections[i]->state != CLOSED && utcp->connections[i]->state != TIME_WAIT)
            return true;

    return false;
}

struct utcp *utcp_init(utcp_accept_t accept, utcp_pre_accept_t pre_accept, utcp_send_t send, void *priv) {
    if(!send) {
        errno = EFAULT;
        return NULL;
    }

    struct utcp *utcp = calloc(1, sizeof *utcp);
    if(!utcp)
        return NULL;

    utcp->accept = accept;
    utcp->pre_accept = pre_accept;
    utcp->send = send;
    utcp->priv = priv;
    utcp->mtu = DEFAULT_MTU;
    utcp->timeout = DEFAULT_USER_TIMEOUT; // sec
    utcp->rto = START_RTO; // usec

    return utcp;
}

void utcp_exit(struct utcp *utcp) {
    if(!utcp)
        return;
    for(int i = 0; i < utcp->nconnections; i++) {
        struct utcp_connection *c = utcp->connections[i];
        if(!c->reapable)
            debug("Warning, freeing unclosed connection %p\n", utcp->connections[i]);
        if(c->pending_to_send)
            list_delete_list(c->pending_to_send);
        buffer_exit(&c->rcvbuf);
        buffer_exit(&c->sndbuf);
        free(c);
    }
    free(utcp->connections);
    free(utcp);
}

uint16_t utcp_get_mtu(struct utcp *utcp) {
    return utcp ? utcp->mtu : 0;
}

void utcp_set_mtu(struct utcp *utcp, uint16_t mtu) {
    // directly set the mtu so utcp_get_mtu matches the value specified
    if(utcp)
        utcp->mtu = mtu;
}

uint16_t utcp_update_mtu(struct utcp *utcp, uint16_t mtu) {
    if(utcp)
    {
        // handle overhead of the header
        utcp->mtu = mtu > sizeof(struct hdr)? mtu - sizeof(struct hdr): DEFAULT_MTU;
        return utcp->mtu;
    }
    return 0;
}

int utcp_get_user_timeout(struct utcp *u) {
    return u ? u->timeout : 0;
}

void utcp_set_user_timeout(struct utcp *u, int timeout) {
    if(u)
        u->timeout = timeout;
}

size_t utcp_get_sndbuf(struct utcp_connection *c) {
    return c ? c->sndbuf.maxsize : 0;
}

size_t utcp_get_sndbuf_free(struct utcp_connection *c) {
    if(c && (c->state == ESTABLISHED || c->state == CLOSE_WAIT))
        return buffer_free(&c->sndbuf);
    else
        return 0;
}

void utcp_set_sndbuf(struct utcp_connection *c, size_t size) {
    if(!c)
        return;
    c->sndbuf.maxsize = size;
    if(c->sndbuf.maxsize != size)
        c->sndbuf.maxsize = -1;
}

size_t utcp_get_rcvbuf(struct utcp_connection *c) {
    return c ? c->rcvbuf.maxsize : 0;
}

size_t utcp_get_rcvbuf_free(struct utcp_connection *c) {
    if(c && (c->state == ESTABLISHED || c->state == CLOSE_WAIT))
        return buffer_free(&c->rcvbuf);
    else
        return 0;
}

void utcp_set_rcvbuf(struct utcp_connection *c, size_t size) {
    if(!c)
        return;
    if(size < c->utcp->mtu)
        size = c->utcp->mtu;
    if(size >= 1U << 30)
        size = 1U << 30;
    c->rcvbuf.maxsize = size;
    if(c->state == ESTABLISHED)
        c->rcv.wnd = size;
}

bool utcp_get_nodelay(struct utcp_connection *c) {
    return c ? c->nodelay : false;
}

void utcp_set_nodelay(struct utcp_connection *c, bool nodelay) {
    if(c)
        c->nodelay = nodelay;
}

bool utcp_get_keepalive(struct utcp_connection *c) {
    return c ? c->keepalive : false;
}

void utcp_set_keepalive(struct utcp_connection *c, bool keepalive) {
    if(c)
        c->keepalive = keepalive;
}

size_t utcp_get_outq(struct utcp_connection *c) {
    return c ? seqdiff(c->snd.nxt, c->snd.una) : 0;
}

void utcp_set_recv_cb(struct utcp_connection *c, utcp_recv_t recv) {
    if(c)
        c->recv = recv;
}

void utcp_set_poll_cb(struct utcp_connection *c, utcp_poll_t poll) {
    if(c)
        c->poll = poll;
}

void utcp_set_ack_cb(struct utcp_connection *c, utcp_ack_t ack) {
    if(c)
        c->ack = ack;
}

void utcp_set_accept_cb(struct utcp *utcp, utcp_accept_t accept, utcp_pre_accept_t pre_accept) {
    if(utcp) {
        utcp->accept = accept;
        utcp->pre_accept = pre_accept;
    }
}

bool utcp_set_cwnd_max(struct utcp_connection *connection, uint32_t max) {
    if(!connection || (max != 0 && max < connection->utcp->mtu)) {
        return false;
    }
    connection->cwnd_max = max;
    return true;
}

bool utcp_get_cwnd_max(struct utcp_connection *connection, uint32_t *max) {
    if(connection) {
        *max = connection->cwnd_max;
        return true;
    }
    *max = 0;
    return false;
}

bool utcp_set_rtrx_tolerance(struct utcp_connection *connection, uint32_t tolerance) {
    if(!connection) {
        return false;
    }
    connection->rtrx_tolerance = tolerance;
    return true;
}

bool utcp_get_rtrx_tolerance(struct utcp_connection *connection, uint32_t *tolerance) {
    if(connection) {
        *tolerance = connection->rtrx_tolerance;
        return true;
    }
    *tolerance = 0;
    return false;
}<|MERGE_RESOLUTION|>--- conflicted
+++ resolved
@@ -647,7 +647,6 @@
     c->recv = recv;
     c->priv = priv;
 
-<<<<<<< HEAD
     struct pkt_t *pkt = calloc(1, sizeof(struct pkt_t));
     pkt->hdr.src = c->src;
     pkt->hdr.dst = c->dst;
@@ -661,28 +660,8 @@
     if(!utcp_send_packet_or_queue(c, pkt, sizeof pkt->hdr)) {
         debug("Error: utcp_connect failed to send SYN");
         free(pkt);
-        abort();
-=======
-    struct hdr hdr;
-
-    hdr.src = c->src;
-    hdr.dst = c->dst;
-    hdr.seq = c->snd.iss;
-    hdr.ack = 0;
-    hdr.trs = 0;
-    hdr.tra = 0;
-    hdr.wnd = c->rcv.wnd;
-    hdr.ctl = SYN;
-    hdr.aux = 0;
-
-    set_state(c, SYN_SENT);
-
-    print_packet(utcp, "send", &hdr, sizeof hdr);
-    if(utcp->send(utcp, &hdr, sizeof hdr) != sizeof hdr) {
-        debug("Error: utcp_connect failed to send SYN");
         free_connection(c);
         return NULL;
->>>>>>> 4ac80201
     }
 
     start_connection_timer(c);
@@ -771,7 +750,6 @@
 
         buffer_copy(&c->sndbuf, pkt->data, bufpos, datalen);
 
-<<<<<<< HEAD
         size_t pktlen = sizeof pkt->hdr + datalen;
         print_packet(c->utcp, "send", pkt, pktlen);
         ssize_t sent = c->utcp->send(c->utcp, pkt, pktlen);
@@ -794,14 +772,6 @@
                 err = UTCP_ERROR;
                 break;
             }
-=======
-        size_t pktlen = sizeof pkt->hdr + seglen;
-        print_packet(c->utcp, "send", pkt, pktlen);
-        if(c->utcp->send(c->utcp, pkt, pktlen) != pktlen) {
-            debug("Error: utcp ack() failed to send pkt %u with ack %u", pkt->hdr.seq, pkt->hdr.ack);
-            // break loop and hope to recover so time later
-            break;
->>>>>>> 4ac80201
         }
 
         // if anything sent, andvance
@@ -933,15 +903,7 @@
     switch(c->state) {
         case SYN_SENT:
             // Send our SYN again
-<<<<<<< HEAD
             if(!send_meta(c, c->snd.iss, 0, SYN)) {
-=======
-            pkt->hdr.seq = c->snd.iss;
-            pkt->hdr.ack = 0;
-            pkt->hdr.ctl = SYN;
-            print_packet(c->utcp, "rtrx", pkt, sizeof pkt->hdr);
-            if(utcp->send(utcp, pkt, sizeof pkt->hdr) != sizeof pkt->hdr) {
->>>>>>> 4ac80201
                 debug("Error: retransmit failed to send SYN");
                 return false;
             }
@@ -949,15 +911,7 @@
 
         case SYN_RECEIVED:
             // Send SYNACK again
-<<<<<<< HEAD
             if(!send_meta(c, c->snd.nxt, c->rcv.nxt, SYN | ACK)) {
-=======
-            pkt->hdr.seq = c->snd.nxt;
-            pkt->hdr.ack = c->rcv.nxt;
-            pkt->hdr.ctl = SYN | ACK;
-            print_packet(c->utcp, "rtrx", pkt, sizeof pkt->hdr);
-            if(utcp->send(utcp, pkt, sizeof pkt->hdr) != sizeof pkt->hdr) {
->>>>>>> 4ac80201
                 debug("Error: retransmit failed to send SYN | ACK");
                 return false;
             }
@@ -976,17 +930,6 @@
             c->snd.cwnd = utcp->mtu;
             if( c->cwnd_max > 0 && c->snd.cwnd > c->cwnd_max )
                 c->snd.cwnd = c->cwnd_max;
-<<<<<<< HEAD
-=======
-            buffer_copy(&c->sndbuf, pkt->data, 0, len);
-
-            size_t pktlen = sizeof pkt->hdr + len;
-            debug("retransmitting unacked data: %lu\n.", (unsigned long)(pktlen));
-            print_packet(c->utcp, "rtrx", pkt, pktlen);
-            if(utcp->send(utcp, pkt, pktlen) != pktlen) {
-                debug("Error: retransmit failed to send LAST_ACK");
-            }
->>>>>>> 4ac80201
             break;
 
         case CLOSED:
@@ -1217,29 +1160,19 @@
             c->snd.wnd = pkt->hdr.wnd;
             c->rcv.irs = pkt->hdr.seq;
             c->rcv.nxt = c->rcv.irs + 1;
-            c->rcv.trs = hdr.trs;
+            c->rcv.trs = pkt->hdr.trs;
             set_state(c, SYN_RECEIVED);
 
-<<<<<<< HEAD
             struct pkt_t *response = calloc(1, sizeof(struct pkt_t));;
             response->hdr.dst = c->dst;
             response->hdr.src = c->src;
             response->hdr.ack = c->rcv.irs + 1;
             response->hdr.seq = c->snd.iss;
+            response->hdr.trs = c->snd.trs;
+            response->hdr.tra = c->rcv.trs;
             response->hdr.ctl = SYN | ACK;
             print_packet(c->utcp, "send", response, sizeof response->hdr);
             if(!utcp_send_packet_or_queue(c, response, sizeof response->hdr)) {
-=======
-            hdr.src = c->src;
-            hdr.dst = c->dst;
-            hdr.seq = c->snd.iss;
-            hdr.ack = c->rcv.irs + 1;
-            hdr.trs = c->snd.trs;
-            hdr.tra = c->rcv.trs;
-            hdr.ctl = SYN | ACK;
-            print_packet(c->utcp, "send", &hdr, sizeof hdr);
-            if(utcp->send(utcp, &hdr, sizeof hdr) != sizeof hdr) {
->>>>>>> 4ac80201
                 debug("Error: utcp_recv failed to send SYN | ACK");
                 free(response);
             }
@@ -1301,25 +1234,18 @@
         goto reset;
     }
 
-<<<<<<< HEAD
-    c->snd.wnd = pkt->hdr.wnd; // TODO: move below
-
-    // 2. Advance snd.una and update retransmit timer
-    // process acks even when pkt->hdr.seq doesn't match to adapt early and
-=======
     // 2. Advance remote connectio state
 
     // 2a. Update received transmit number
 
-    c->rcv.trs = hdr.trs;
+    c->rcv.trs = pkt->hdr.trs;
 
     // 2b. Update send window
 
-    c->snd.wnd = hdr.wnd;
+    c->snd.wnd = pkt->hdr.wnd;
 
     // 2c. Advance acknowledged progress
     // process acks even when hdr.seq doesn't match to adapt early and
->>>>>>> 4ac80201
     // get triplicate ack check work even when on both ends packets are not acceptable
 
     uint32_t prevrcvnxt = c->rcv.nxt;
@@ -1332,15 +1258,10 @@
 
         if(advanced) {
             // RTT measurement
-<<<<<<< HEAD
-            if(c->rtt_start.tv_sec) {
+            // check the measurement was started and the transmit number matches the last retransmit
+            if(c->rtt_start.tv_sec && pkt->hdr.tra == c->snd.trs) {
+                // check the acknowledged sequence number matches the sequence number of last RTT measurement sent
                 if(c->rtt_seq == pkt->hdr.ack) {
-=======
-            // check the measurement was started and the transmit number matches the last retransmit
-            if(c->rtt_start.tv_sec && hdr.tra == c->snd.trs) {
-                // check the acknowledged sequence number matches the sequence number of last RTT measurement sent
-                if(c->rtt_seq == hdr.ack) {
->>>>>>> 4ac80201
                     struct timeval now, diff;
                     gettimeofday(&now, NULL);
                     timersub(&now, &c->rtt_start, &diff);
@@ -1381,19 +1302,10 @@
                 buffer_get(&c->sndbuf, NULL, data_acked);
             }
 
-<<<<<<< HEAD
-            // Also advance snd.nxt if possible
+            // Advance snd.una & snd.nxt
             if(seqdiff(c->snd.nxt, pkt->hdr.ack) < 0)
                 c->snd.nxt = pkt->hdr.ack;
-
             c->snd.una = pkt->hdr.ack;
-            c->dupack = 0;
-=======
-            // Advance snd.una & snd.nxt
-            if(seqdiff(c->snd.nxt, hdr.ack) < 0)
-                c->snd.nxt = hdr.ack;
-            c->snd.una = hdr.ack;
->>>>>>> 4ac80201
 
             // Reset triplicate ack detection
             c->dupack = 0;
@@ -1401,7 +1313,7 @@
             // Update congestion window size
             // When the acknowledged transmit number matches the current transmit number, increase the congestion window.
             // Otherwise on retransmit keep it low to leave the receiver time to catch up if busy.
-            if(hdr.tra == c->snd.trs) {
+            if(pkt->hdr.tra == c->snd.trs) {
                 if(c->snd.cwnd < c->snd.ssthresh) // slow start
                     c->snd.cwnd += min(data_acked, c->utcp->mtu);
                 else // congestion avoidance
@@ -1440,7 +1352,7 @@
             if(!progress && !len) {
                 c->dupack++;
                 // ignore additional triplicate acks for old transmit sequences
-                if(c->dupack == 3 && hdr.tra == c->snd.trs) {
+                if(c->dupack == 3 && pkt->hdr.tra == c->snd.trs) {
                     debug("Triplicate ACK\n");
                     // Fast retransmit
                     c->snd.nxt = c->snd.una;
@@ -1753,12 +1665,13 @@
     return 0;
 
 reset:
-<<<<<<< HEAD
     {
         struct pkt_t *response = malloc(sizeof(struct pkt_t));
         memcpy(&response->hdr, &pkt->hdr, sizeof pkt->hdr);
 
         swap_ports(&response->hdr);
+        response->hdr.trs = c->snd.trs;
+        response->hdr.tra = c->rcv.trs;
         response->hdr.wnd = 0;
         if(response->hdr.ctl & ACK) {
             response->hdr.seq = response->hdr.ack;
@@ -1774,23 +1687,6 @@
             free(response);
         }
         return 0;
-=======
-    swap_ports(&hdr);
-    hdr.trs = c->snd.trs;
-    hdr.tra = c->rcv.trs;
-    hdr.wnd = 0;
-    if(hdr.ctl & ACK) {
-        hdr.seq = hdr.ack;
-        hdr.ctl = RST;
-    } else {
-        hdr.ack = hdr.seq + len;
-        hdr.seq = 0;
-        hdr.ctl = RST | ACK;
-    }
-    print_packet(utcp, "send", &hdr, sizeof hdr);
-    if(utcp->send(utcp, &hdr, sizeof hdr) != sizeof hdr) {
-        debug("Error: utcp_recv failed to send RST");
->>>>>>> 4ac80201
     }
 }
 
@@ -1902,30 +1798,16 @@
 
     // Send RST
 
-<<<<<<< HEAD
     struct pkt_t *pkt = calloc(1, sizeof(struct pkt_t));
     pkt->hdr.src = c->src;
     pkt->hdr.dst = c->dst;
     pkt->hdr.seq = c->snd.nxt;
+    pkt->hdr.trs = c->snd.trs;
+    pkt->hdr.tra = c->rcv.trs;
     pkt->hdr.ctl = RST;
 
     print_packet(c->utcp, "send", pkt, sizeof pkt->hdr);
     if(!utcp_send_packet_or_queue(c, pkt, sizeof pkt->hdr)) {
-=======
-    struct hdr hdr;
-
-    hdr.src = c->src;
-    hdr.dst = c->dst;
-    hdr.seq = c->snd.nxt;
-    hdr.ack = 0;
-    hdr.trs = c->snd.trs;
-    hdr.tra = c->rcv.trs;
-    hdr.wnd = 0;
-    hdr.ctl = RST;
-
-    print_packet(c->utcp, "send", &hdr, sizeof hdr);
-    if(c->utcp->send(c->utcp, &hdr, sizeof hdr) != sizeof hdr) {
->>>>>>> 4ac80201
         debug("Error: utcp_abort failed to send RST");
         free(pkt);
     }
