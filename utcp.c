--- conflicted
+++ resolved
@@ -473,16 +473,14 @@
 			pkt->hdr.ctl |= FIN;
 		}
 
-<<<<<<< HEAD
 		buffer_copy(&c->sndbuf, pkt->data, bufpos, seglen);
-=======
+
 		if(!c->rtt_start.tv_sec) {
 			// Start RTT measurement
 			gettimeofday(&c->rtt_start, NULL);
 			c->rtt_seq = pkt->hdr.seq + seglen;
 			debug("Starting RTT measurement, expecting ack %u\n", c->rtt_seq);
 		}
->>>>>>> 4dbedf39
 
 		print_packet(c->utcp, "send", pkt, sizeof pkt->hdr + seglen);
 		c->utcp->send(c->utcp, pkt, sizeof pkt->hdr + seglen);
@@ -668,15 +666,10 @@
 			i++;
 		} else {
 			if(i < NSACKS - 1) {
-<<<<<<< HEAD
 				// move remaining sacks one ahead
 				memmove(&c->sacks[i], &c->sacks[i + 1], ((NSACKS - 1) - i) * sizeof c->sacks[i]);
-				// clean obsolete sack len
-				c->sacks[(NSACKS - 1) - i].len = 0;
-=======
-				memmove(&c->sacks[i], &c->sacks[i + 1], (NSACKS - 1 - i) * sizeof c->sacks[i]);
+				// clean last sack len
 				c->sacks[NSACKS - 1].len = 0;
->>>>>>> 4dbedf39
 			} else {
 				c->sacks[i].len = 0;
 				break;
@@ -908,7 +901,9 @@
 
 	c->snd.wnd = hdr.wnd; // TODO: move below
 
-	// 2. Advance snd.una also when hdr.seq doesn't match
+	// 2. Advance snd.una and update retransmit timer
+	// process acks even when hdr.seq doesn't match to adapt early and
+	// get triplicate ack check work even when on both ends packets are not acceptable
 
 	uint32_t prevrcvnxt = c->rcv.nxt;
 	uint32_t advanced = 0;
@@ -918,6 +913,20 @@
 		advanced = seqdiff(hdr.ack, c->snd.una);
 
 		if(advanced) {
+			// RTT measurement
+			if(c->rtt_start.tv_sec) {
+				if(c->rtt_seq == hdr.ack) {
+					struct timeval now, diff;
+					gettimeofday(&now, NULL);
+					timersub(&now, &c->rtt_start, &diff);
+					update_rtt(c, diff.tv_sec * 1000000 + diff.tv_usec);
+					c->rtt_start.tv_sec = 0;
+				} else if(c->rtt_seq < hdr.ack) {
+					debug("Cancelling RTT measurement: %u < %u\n", c->rtt_seq, hdr.ack);
+					c->rtt_start.tv_sec = 0;
+				}
+			}
+
 			int32_t data_acked = advanced;
 
 			switch(c->state) {
@@ -978,28 +987,29 @@
 					c->snd.nxt = c->snd.una;
 					//Reset the congestion window so we wait for ACKs.
 					c->snd.cwnd = utcp->mtu;
+					start_retransmit_timer(c);
 				}
 			}
 		}
-	}
-
-	// 3. Update retransmit timer
-
-	if(hdr.ctl & ACK)
-	{
+
+		// Update retransmit timer
+
 		// reset on progress, so data can be continously sent over the channel
 		// reset on empty response packets, to allow the sender to catch up on queued incoming unacceptable packets
-		if(advanced || !len)
-			timerclear(&c->rtrx_timeout); // Set in utcp_timeout() if c->snd.una != c->snd.nxt.
-	}
-
-	// 4. Check incoming data for acceptable seqno
+		if(advanced || !len) {
+			if(c->snd.una == c->snd.last)
+				stop_retransmit_timer(c);
+			else
+				start_retransmit_timer(c);
+		}
+	}
+
+	// 3. Check incoming data for acceptable seqno and update connection timer
 
 	bool acceptable = false;
 
 	if(c->state == SYN_SENT)
 		acceptable = true;
-<<<<<<< HEAD
 
 #if 1
 	// Only use this when accepting out-of-order or overlapping packets.
@@ -1035,24 +1045,6 @@
 	if(c->state != SYN_SENT)
 		acceptable = hdr.seq == c->rcv.nxt;
 #endif
-=======
-	else if(len == 0)
-		acceptable = seqdiff(hdr.seq, c->rcv.nxt) >= 0;
-	else {
-		int32_t rcv_offset = seqdiff(hdr.seq, c->rcv.nxt);
-
-		// cut already accepted front overlapping
-		if(rcv_offset < 0) {
-			acceptable = rcv_offset + len >= 0;
-			if(acceptable) {
-				data -= rcv_offset;
-				len += rcv_offset;
-			}
-		}
-
-		acceptable = seqdiff(hdr.seq, c->rcv.nxt) >= 0 && seqdiff(hdr.seq, c->rcv.nxt) + len <= c->rcvbuf.maxsize;
-	}
->>>>>>> 4dbedf39
 
 	// Drop unacceptable packets
 	// seqno rolls back on retransmit, so possibly a previous ack got dropped
@@ -1068,21 +1060,11 @@
 		return 0;
 	}
 
-	// 5. Update connection timer
-
-<<<<<<< HEAD
+	// Update connection timer
+
 	timerclear(&c->conn_timeout); // Set in utcp_timeout()
-=======
-	if(hdr.ctl & ACK && (seqdiff(hdr.ack, c->snd.last) > 0 || seqdiff(hdr.ack, c->snd.una) < 0)) {
-		debug("Packet ack seqno out of range, %u <= %u < %u\n", c->snd.una, hdr.ack, c->snd.una + c->sndbuf.used);
-		// Ignore unacceptable RST packets.
-		if(hdr.ctl & RST)
-			return 0;
-		goto reset;
-	}
->>>>>>> 4dbedf39
-
-	// 6. Handle RST packets
+
+	// 4. Handle RST packets
 
 	if(hdr.ctl & RST) {
 		switch(c->state) {
@@ -1135,103 +1117,7 @@
 		}
 	}
 
-<<<<<<< HEAD
-	// 7. Process SYN stuff
-=======
-	// 3. Advance snd.una
-
-	uint32_t advanced = seqdiff(hdr.ack, c->snd.una);
-	prevrcvnxt = c->rcv.nxt;
-
-	if(advanced) {
-		// RTT measurement
-		if(c->rtt_start.tv_sec) {
-			if(c->rtt_seq == hdr.ack) {
-				struct timeval now, diff;
-				gettimeofday(&now, NULL);
-				timersub(&now, &c->rtt_start, &diff);
-				update_rtt(c, diff.tv_sec * 1000000 + diff.tv_usec);
-				c->rtt_start.tv_sec = 0;
-			} else if(c->rtt_seq < hdr.ack) {
-				debug("Cancelling RTT measurement: %u < %u\n", c->rtt_seq, hdr.ack);
-				c->rtt_start.tv_sec = 0;
-			}
-		}
-
-		int32_t data_acked = advanced;
-
-		switch(c->state) {
-			case SYN_SENT:
-			case SYN_RECEIVED:
-				data_acked--;
-				break;
-			// TODO: handle FIN as well.
-			default:
-				break;
-		}
-
-		assert(data_acked >= 0);
-
-		int32_t bufused = seqdiff(c->snd.last, c->snd.una);
-		assert(data_acked <= bufused);
-
-		if(data_acked)
-			buffer_get(&c->sndbuf, NULL, data_acked);
-
-		// Also advance snd.nxt if possible
-		if(seqdiff(c->snd.nxt, hdr.ack) < 0)
-			c->snd.nxt = hdr.ack;
-
-		c->snd.una = hdr.ack;
-
-		c->dupack = 0;
-		c->snd.cwnd += utcp->mtu;
-		if(c->snd.cwnd > c->sndbuf.maxsize)
-			c->snd.cwnd = c->sndbuf.maxsize;
-
-		// Check if we have sent a FIN that is now ACKed.
-		switch(c->state) {
-		case FIN_WAIT_1:
-			if(c->snd.una == c->snd.last)
-				set_state(c, FIN_WAIT_2);
-			break;
-		case CLOSING:
-			if(c->snd.una == c->snd.last) {
-				gettimeofday(&c->conn_timeout, NULL);
-				c->conn_timeout.tv_sec += 60;
-				set_state(c, TIME_WAIT);
-			}
-			break;
-		default:
-			break;
-		}
-	} else {
-		if(!len) {
-			c->dupack++;
-			if(c->dupack == 3) {
-				debug("Triplicate ACK\n");
-				//TODO: Resend one packet and go to fast recovery mode. See RFC 6582.
-				//We do a very simple variant here; reset the nxt pointer to the last acknowledged packet from the peer.
-				//Reset the congestion window so we wait for ACKs.
-				c->snd.nxt = c->snd.una;
-				c->snd.cwnd = utcp->mtu;
-				start_retransmit_timer(c);
-			}
-		}
-	}
-
-	// 4. Update timers
-
-	if(advanced) {
-		timerclear(&c->conn_timeout); // It will be set anew in utcp_timeout() if c->snd.una != c->snd.nxt.
-		if(c->snd.una == c->snd.last)
-			stop_retransmit_timer(c);
-		else
-			start_retransmit_timer(c);
-	}
-
 	// 5. Process SYN stuff
->>>>>>> 4dbedf39
 
 	if(hdr.ctl & SYN) {
 		switch(c->state) {
@@ -1265,7 +1151,7 @@
 		c->rcv.nxt++;
 	}
 
-	// 8. Process new data
+	// 6. Process new data
 
 	if(c->state == SYN_RECEIVED) {
 		// This is the ACK after the SYNACK. It should always have ACKed the SYNACK.
@@ -1312,7 +1198,7 @@
 		handle_incoming_data(c, hdr.seq, data, len);
 	}
 
-	// 9. Process FIN stuff
+	// 7. Process FIN stuff
 
 	if((hdr.ctl & FIN) && hdr.seq + len == c->rcv.nxt) {
 		switch(c->state) {
@@ -1533,7 +1419,6 @@
 			continue;
 		}
 
-<<<<<<< HEAD
 		// check connection timeout
 		if(timerisset(&c->conn_timeout)) {
 			 if(timercmp(&c->conn_timeout, &now, <)) {
@@ -1546,46 +1431,19 @@
 		} else {
 			c->conn_timeout = now;
 			c->conn_timeout.tv_sec += utcp->timeout;
-=======
-		if(timerisset(&c->conn_timeout) && timercmp(&c->conn_timeout, &now, <)) {
-			errno = ETIMEDOUT;
-			c->state = CLOSED;
-			if(c->recv)
-				c->recv(c, NULL, 0);
-			continue;
-		}
-
-		if(timerisset(&c->rtrx_timeout) && timercmp(&c->rtrx_timeout, &now, <)) {
-			debug("retransmit()\n");
-			retransmit(c);
->>>>>>> 4dbedf39
 		}
 		if(timercmp(&c->conn_timeout, &next, <))
 			next = c->conn_timeout;
 
-<<<<<<< HEAD
 		// check retransmit timeout
 		if(timerisset(&c->rtrx_timeout)) {
 			if(timercmp(&c->rtrx_timeout, &now, <)) {
-				if(c->snd.nxt != c->snd.una) {
-					// reset cwnd to adapt for network traffic
-					c->snd.cwnd = utcp->mtu;
-					retransmit(c);
-					c->rtrx_timeout = now;
-					c->rtrx_timeout.tv_sec += 2;
-				} else {
-					timerclear(&c->rtrx_timeout);
-				}
+				debug("retransmit()\n");
+				retransmit(c);
 			}
-		} else if(c->snd.nxt != c->snd.una) {
-			c->rtrx_timeout = now;
-			c->rtrx_timeout.tv_sec += 2;
-		}
-		if(timercmp(&c->rtrx_timeout, &next, <))
-=======
-		if(timerisset(&c->rtrx_timeout) && timercmp(&c->rtrx_timeout, &next, <))
->>>>>>> 4dbedf39
-			next = c->rtrx_timeout;
+			if(timercmp(&c->rtrx_timeout, &next, <))
+				next = c->rtrx_timeout;
+		}
 
 		if(c->poll && buffer_free(&c->sndbuf) && (c->state == ESTABLISHED || c->state == CLOSE_WAIT))
 			c->poll(c, buffer_free(&c->sndbuf));
